// [[Rcpp::depends(RcppGSL)]]
<<<<<<< HEAD
#include <RcppGSL.h>
=======
>>>>>>> 98ca653f
#include <Rcpp.h>
#include <RcppGSL.h>
using namespace Rcpp;   // is there not a potential problem with "using namespace std;" below, cf. example of namespace collision at: https://coliru.stacked-crooked.com/a/578f9934725ffd90, maybe they don't overlap here, but still, would be good to discuss!

//////////////////////////////////////////////////////////////////////////////////
/*! \mainpage
*  \section TROLL
*
*  Individual-based forest dynamics simulator
*
* History
* -------
*    - Version 1: Jerome Chave (Sept 1997 to Sept 2001; Chave 1999, 2001)
*    - Version 2.0: Jerome Chave (March 2011)
*    - Version 2.1 & 2.2: Isabelle Marechaux & Jerome Chave (Oct 2013 to May 2016)
*    - Version 2.3: Isabelle Marechaux, Fabian Fischer, Jerome Chave (Oct 2016 to March 2017; Marechaux & Chave 2017)
*    - Version 2.4 & 2.5: Fabian Fischer (Feb 2018 to May 2020)
*    - Version 3.0: Fabian Fischer, Isabelle Marechaux, Jerome Chave (Jan 2021)
*    - Version 3.1: Fabian Fischer (Jan 2022)
*
* Compiling options
* -----------------
*    - Compilation test on osx and linux plateforms
*    - Compilation command: _g++ main.cpp -O3 -o TROLL.out -lgsl -lgslcblas -Wall_
*    - Code profiling: _g++ -O3 -Wall -o troll main.cpp -lgsl -lgslcblas -lm -g -pg_
*
* Bibliography
* -----------
*    - Chave, J. (1999). Study of structural, successional and spatial patterns in tropical rain forests using TROLL, a spatially explicit forest model. Ecological modelling, 124(2-3), 233-254.
*    - Chave, J. (2001). Spatial patterns and persistence of woody plant species in ecological communities. The American Naturalist, 157(1), 51-65.
*    - Maréchaux, I., & Chave, J. (2017). An individual‐based forest model to jointly simulate carbon and tree diversity in Amazonia: description and applications. Ecological Monographs, 87(4), 632-664.
*
* Comments
* -------
*     - TODO: include iomanip, typedef, be careful with parameter_names initialisation
*     - As of v.2.4, GNU scientific library (gsl) is needed (current version is 2.6)
*        -# to work, the gsl_linalg.h header is needed, so versions above 1.7 are the minimum
*        -# on osx, type "brew install gsl"
*     - Basic uniform sampling functions (for more information: https://www.gnu.org/software/gsl/doc/html/rng.html):
*        -# gsl_rng_uniform(gsl_rand) which samples range [0,1)
*        -# gsl_rng_uniform_pos(gsl_rand) which samples range (0,1) to avoid 0 for log transformations
*        -# gls_rng_uniform_int(gsl_rand, unsigned long int n) samples long integers from 0 to n-1
*/
//////////////////////////////////////////////////////////////////////////////////

#undef MPI               //!< MPI = Message Passing Interface. Software for sharing information across processors in parallel computers. If global variable MPI is not defined, TROLL functions on one processor only. if flag MPI defined, parallel routines (MPI software) are switched on. WARNING!!!: MPI has not been maintained since v.2.2, several functions need updating
#undef WATER             //!< new in v.3.0: If defined, an explicit water cycle is added, with an explicit belowground space. The horizontal resolution of the soil field is currently set by DCELL
#define CROWN_UMBRELLA   //!< new in v.2.4.1, modified in v.2.5: If activated, crowns are assumed to grow cylindrical until they reach 3m in depth, then the center of the crown will experience quicker height growth than the outer parts of the crown, thus leading to an umbrella like crown shape (with slope depending on crown depth and width). Depending on the slope parameter, trees will look more like cylinders or more like cones. Contrary to previous versions, however, the crown will not fill its shape underneath the first three layers. The crown will simply become umbrella-like, with a dense layer that spans out from its stem, and empty space underneath. This allows for a very simple computation of just three crown layers, while retaining their spread across the crown depth, enough realism for LiDAR derived CHMs and for eventual non vertical light penetration. New in v.2.5: Entirely modelled through one template that simulates loops across a crown layer/shell and can be applied to any calculation that requires to calculate crown properties (CalcLAI, Fluxh, etc.). Furthermore, enhanced flexibility for future incorporation of other crown shape functions (e.g. spherical, etc.)
#undef LAI_gradient      //!< new in v.2.4.1, modified in v.2.5: a tree's leaf density changes from top to bottom. Broadly based on Kitajima 2004 (Ann Bot), we assume that trees allocate 50% of their leaves to the first meter of their crown, 25% to the second meter layer, and the rest evenly spread across the crown. In case of the umbrella-like crowns, layers correspond to depth from canopy top. In case of a gap in the top layers, there is no shift of leaf density to a lower layer. This ensures that the gaps are real gaps. New in v.2.5: activated within a single function (LAI2dens) as part of the crown template scheme. Small effect in this case, however, since all leaves are concentrated in three shells anyways, with a shift from (0.33,0.33,0.33) to (0.5, 0.25,0.25) likely no strong effect. If implemented for cylindric crowns with full depth, this might, however, have a strong effect, as upper leaves are less impacted by crown overlap than lower leaves.
#define Output_ABC       //!< new in v.2.4.1, refined in v.2.5: PARAMETERIZATION/OUTPUT TOOL, inclusion of ABC routines for comprehensive parameter inference with TROLL
#define CHM_SPIKEFREE    //!< new in v.2.5: PARAMETERIZATION/OUTPUT TOOL. Since our empirical CHMs are typically derived with a spike-free/pit-free algorithm (e.g. from LAStools), we should also remove spikes/pits from the TROLL-generated CHM. Here, this is simply implemented as considering all crown gaps as filled. A more sophisticated version could use a simulated lidar point cloud and then apply the spike-free/pit-free algorithms or compare the raw CHMs of simulated lidar and actual lidar. Since we are, however, unlikely to capture the microstructure of crowns well (i.e. crown gaps are likely to be smaller, but more frequent than the simulated gaps), the current approach is probably a good compromise.
#undef TRACK_INDIVIDUALS //!< new in v.2.5: DIAGNOSTIC TOOL, individual-based tracking of trees for PBA (process-based analytics, an accounting-like monitoring of model behavior through individual states and processes). PLEASE BE AWARE: onset of tracking is currently hardcoded to comprise trees born in year 501 in forest regeneration. Also: Filesizes can get VERY VERY LARGE if more trees are included.
#undef CHECK_CARBON      //!< new in v.2.5: DIAGNOSTIC TOOL, checking of carbon budgets, could potentially be extended for nutrient budget checking in the future. The idea is to keep track of carbon stocks and carbon fluxes every timestep to see whether there are any deviations from expectations - to do so, differences between stocks are computed at each timestep, and can be compared to the gross and net assimilation of carbon

// LIBRAIRIES
#include <cstdio>
#include <iostream>
#include <iomanip>
#include <fstream>
#include <cstdlib>
#include <string>
#include <limits>
#include <ctime>
#include <cmath>
#include <vector>
#include <sstream>
#include <algorithm>

#ifdef MPI
#include "mpi.h"
#endif

#include <gsl/gsl_math.h>
#include <gsl/gsl_randist.h>
#include <gsl/gsl_rng.h>
#include <gsl/gsl_test.h>
#include <gsl/gsl_ieee_utils.h>
#include <gsl/gsl_linalg.h>
#include <gsl/gsl_errno.h>

using namespace std;

// Global constants (e.g. PI and various derivatives...)
# define PI 3.141592654  //!< Global constant: Pi
# define twoPi 6.2831853071 //!< Global constant: 2.0*Pi
# define Pis2 1.570796327 //!< Global constant: Pi/2.0
# define iPi 0.3183099 //!< Global constant: 1.0/Pi

char buffer[256], inputfile[256], inputfile_daytimevar[256], inputfile_climate[256], inputfile_soil[256], outputinfo[256], inputfile_inventory[256], *bufi(0), *bufi_daytimevar(0), *bufi_climate(0), *bufi_soil(0), *buf(0), *bufi_data(0); //!< Global variable: character strings used to read file names, or other features
char inputfile_species[256], *bufi_species(0); //!< Global variable: vector of input files

// FILE OUTPUT STREAMS. Updated in v.3.1 to reduce number of streams and increase clarity
fstream output_info;                   //!< Global variable:  basic simulation information
fstream output_basic[3];            //!< Global variable:  default output streams, always used
fstream output_extended[9];         //!< Global variable:  extended TROLL outputs, preserved from previous versions, might need further clean-up

#ifdef Output_ABC
fstream output_abc[11];             //!< Global variable: output streams for Approximate Bayesian Computation
#endif

#ifdef WATER
fstream output_water[10];           //!< Global variable: output streams for water module (in development)
#endif

#ifdef TRACK_INDIVIDUALS
fstream output_track[3];            //!< Global variable: output streams for tracking of trees
#endif

// USER CONTROLS. Options that can be turned on (1) or off (0). This comes at computational cost: where routines have to be called frequently, if-conditioning should be done as far outside the loop as possible (e.g. for DAYTIMELIGHT outside voxel loops) .Options are set below, but inclusion in parameter sheet needed (for control from R)
bool _NONRANDOM;     //!< User control: If _NONRANDOM == 1, the seeds for the random number generators will be kept fixed at 1, for bug fixing
bool _GPPcrown;      //!< User control: This defines an option to compute only GPP from the topmost value of PPFD and GPP, instead of looping within the crown.
bool _BASICTREEFALL; //!< User control: if defined: treefall is a source of tree death (and if TREEFALL not defined, this is modeled through simple comparison between tree height and a threshold t_Ct, if not defined, treefall is not represented as a separated and independent source of death, but instead, all tree death are due to the deathrate value)
bool _SEEDTRADEOFF;  //!< User control: if defined: the number of seeds produced by each tree is determined by the tree NPP allocated to reproduction and the species seed mass, otherwise the number of seeds is fixed; besides, seedling recruitment in one site is not made by randomly and 'equiprobably' picking one species among the seeds present at that site but the probability of recruitment among the present seeds is proportional to the number of seeds (in s_Seed[site]) time the seed mass of each species
bool _NDD;           //!< User control: if defined, negative density dependant processes affect both the probability of seedling recruitment and the local tree death rate. The term of density-dependance is computed as the sum of conspecific tree basal area divided by their distance to the focal tree within a neighbourhood (circle of radius 15m)
bool _CROWN_MM;      //!< User control: new in v.2.4.1: Michaelis Menten allometry for crowns instead of power law, since v.2.5: not a macro anymore, but set at runtime (little overhead since queried only once at birth and once per timestep), !!!: power law is the default. If Michaelis Menten type allometry is activated, the parameters have to be changed in input sheet accordingly
bool _OUTPUT_extended;//!< User control: changed in v.3.1 from _OUTPUT_reduced to _OUTPUT_extended, uses extended set of output streams
bool _FromInventory;      //!< User control: if defined, an additional input file can be provided to start simulations from an existing data set or a simulated data set (5 parameters are needed: x and y coordinates, dbh, species_label, species
bool _sapwood;         //!< User control: two ways of parameterising sapwood density: constant thickness (0), Fyllas, but with lower limit (1)
bool _seedsadditional; //!< User control: excess carbon into seeds? no/yes=(0/1)
bool _LL_parameterization;   //!< User control: two ways for parameterising leaf lifespan: empirical (derived by Sylvain Schmitt, TODO: from which data?), Kikuzawa model (0,1)

int _LA_regulation;     //!< User control: updated v.3.1: potentially three ways of parameterising leaf dynamic allocation, but currently using only two ways: no regulation (0), never exceed LAImax, i.e. the maximum LAI under full sunlight (1), adjust LAI to the current light environment (2). To switch between option 1 and 2, only one line is necessary in CalcLAmax()

// GLOBAL PARAMETERS OF THE SIMULATION
int sites;      //!< Global variable: number of pixels in the scene (cols*rows)
int cols;       //!< Global variable: number of columns in the scene
int rows;       //!< Global variable: number of rows in the scene
int nbspp;      //!< Global variable: number of species
int iterperyear;//!< Global variable: number of iterations per year (=12 if monthly timestep, =365 if daily timestep)
int nbiter;     //!< Global variable: total number of timesteps
int iter;       //!< Global variable: current timestep
int nbout;      //!< Global variable: number of outputs
int freqout;    //!< Global variable: frequency HDF outputs

// Random number generator for trait covariance calculation
gsl_rng *gslrng;   //!< Global variable: random number generator, name change in v.3.1 to avoid confusion with previous function genrand() or other random number generation functions
gsl_matrix *mcov_N_P_LMA;   //!< Global variable: covariance matrix for leaf_properties
gsl_vector *mu_N_P_LMA, *variation_N_P_LMA; //!< Global variable: mean values of the distributions and the output vector for the multivariate draw
int covariance_status;      //!< Global variable: covariance status: if one of N, P, or LMA has zero variation, the Cholesky decomposition fails, we then use no correlation at all

// DCELL: coarser grids (typically, one site is 1 m^2, while one dcell would be 20*20 m^2)
int length_dcell;   //!< Global variable: linear size of a dcell (coarser grid of the simulated scene); default since v.3.0 standard
int linear_nb_dcells;    //!< Global variable: linear number of dcells
int sites_per_dcell;    //!< Global variable: number of sites per dcell
int nbdcells;           //!< Global variable: total number of dcells; note that nbdcells = linear_nb_dcells * linear_nb_dcells

#ifdef WATER
int *site_DCELL(0); //!< Global variable: site_DCELL[site] attributes a site to its dcell
float i_sites_per_dcell; //!< Global variable: 1.0/sites_per_dcell, where sites_per_dcell is number of sites per dcell
#endif

int HEIGHT; //!< Global variable: maximum height (m)
int dbhmaxincm; //!< Global variable: maximum diameter at breast height (DBH) in cm (the convention in forestry; !!! departure from usual SI units)
int RMAX; //!< Global variable: maximum crown radius (m)
int SBORD; //!< Global variable: boundary condition, defined as RMAX*cols
int leafdem_resolution; //!< Global variable: resolution for leaf demography model !!!MORE_COMMENT
float NV; //!< Global variable: number of cells per m (vertical)
float NH; //!< Global variable: number of cells per m (horizontal)
float LV; //!< Global variable: LV = 1.0/NV; NV is vertical number of cells per m
float LH; //!< Global variable: LH = 1.0/NH; NH is horizontal number of cells per m
float timestep; //!< Global variable: duration of one timestep (in years)=1/iterperyear

float p_nonvert; //!< Global variable: ratio of non-vertical incident light
float Cseedrain; //!< Global variable: constant used to scale total seed rain per hectare across species
float nbs0; //!< Global variable: number of seeds produced and dispersed by each mature tree when SEEDTRADEOFF is not defined
float Cair; //!< Global variable: atmospheric CO_2 concentration (in ppm). If in the future CO_2 is allowed to vary, Cair should have the same status as other climatic variables
float iCair; //!< Global variable: inverse of Cair

float crown_gap_fraction; //!< Global variable: fraction of gaps in a crown, new in v.2.4.1: adds gaps according to a predetermined gap_fraction in tree crown. Gaps inserted regularly (i.e. every 4 pixels for a gap fraction of 0.25). In v.2.5:  gap fraction is now given as a target fraction and, in filling up a tree's crown, gaps are inserted when fraction_filled is too high: more accurate approximation of gap fraction (e.g., gap fractions > 0.5 are now possible). Also in v.2.5: intraspecific variation in crown radius affects gap fraction: trees with larger crowns also have more gaps, so large crowns get more open and smaller crowns denser, while keeping the same leaf area. !!!IMPROVE_IN_FUTURE
float shape_crown; //!< Global variable: percentage of crown radius that reaches the crown top and defines how steep the crown slope is; only required if CROWN_UMBRELLA is activated, but added to main code so that input sheet does not have to be modified.

// NEGATIVE DENSITY DEPENDENCE (NDD)
float Rndd; //!< Global variable: distance beyond which negative density dependence (NDD) effect is not accounted anymore
float deltaR; //!< Global variable: negative density dependence (NDD) strength parameter in recruitment rate
float deltaD; //!< Global variable: negative density dependence (NDD) strength parameter in death rate
float BAtot; //!< Global variable: !!!UPDATE


//! ENVIRONMENTAL VARIABLES

// Daily variation of environmental variables. Defined since version 2.2, updated 2.5 and 3.0: now parameterised as variation around daily mean value, with arbitrary length of step. Users should ensure that climate file provides the correct average (i.e. if they provide only daytime variation, then the climate file needs to provide daytime averages, if they provide a 24h cycle, then the climate file needs to provide 24h averages)
vector<float> varday_light;     //!< Global vector: light irradiance variation during an average day, since v.2.5: standardized with respect to the mean and summing to 0 (adimensional)
vector<float> varday_vpd;       //!< Global vector: Vapour pressure deficit (VPD) variation during an average day, since v.2.5:  standardized with respect to the mean and summing to 0 (adimensional)
vector<float> varday_T;         //!< Global vector: Temperature variation during an average day, since v.2.5:  standardized with respect to the mean and summing to 0 (adimensional)
int nbsteps_varday;             //!< Global variable: number of steps for environmental variables
float inv_nbsteps_varday;       //!< Global variable: the inverse of the step number for environmental variables
float nbhours_covered;          //!< Global variable: number of hours of environmental variables in the environmental input file

#ifdef WATER
float totday_light;           //!< Global variable: total amount of daytime light; needed to compute water evaporation from the top soil layer on a daily basis.
#endif

// Climate input data; as provided in the input file. File structure depends on the timestep and scenario used for the simulation
// new version 2.2, updated in 2.5: use mean temperatures instead of maxima as reference point. This corrects an overestimation of all environmental variables (daily cycle in input file has been adjusted accordingly)
vector<float> Temperature;                      //!< Global vector: temperature in degree Celsius
vector<float> DailyMeanTemperature;             //!< Global vector: daily mean temperature in degree Celsius
vector<float> DailyMeanIrradiance;              //!< Global vector: daily mean irradiance (W/m^2)
vector<float> DailyMeanVapourPressureDeficit;   //!< Global vector: daily mean vapour pressure deficit (kPa)
vector<float> NightTemperature;                 //!< Global vector: night temperature in degree Celsius
vector<float> Rainfall;                         //!< Global vector: rainfall (mm)
vector<float> WindSpeed;                        //!< Global vector: wind speed (m/s)
vector<float> MeanIrradiance;                   //!< Global vector: mean irradiance (W/m2) !!!UPDATE
vector<float> SaturatedVapourPressure;          //!< Global vector: saturated vapour pressure (kPa)
vector<float> VapourPressure;                   //!< Global vector: vapour pressure (kPa)
vector<float> VapourPressureDeficit;            //!< Global vector: vapour pressure deficit (kPa)
vector<float> DailyVapourPressureDeficit;       //!< Global vector: daily vapour pressure deficit (kPa)

// LOOKUP TABLES
// Complex temperature-dependent functions used in the Farquhar model are computed once at 'Taccuracy' resolution. Leaf temperature must be comprised between 0°C and 60°C, Values are stored every 0.5°C step in Tleaf, so 120 values in total
int nbTbins;                            //!< Global variable: number of bins for the temperature lookup tables
float iTaccuracy;                       //!< Global variable: inverse of accuracy of a temperature bin (e.g. if Taccuracy is 0.1 or 0.5 °C, then iTaccuracy is 10.0 or 2.0, respectively)
float *LookUp_KmT(0);                   //!< Global vector: lookup table for Km(T) in Farquhar model
float *LookUp_GammaT(0);                //!< Global vector: lookup table for Gamma(T) in Farquhar model
float *LookUp_VcmaxT(0);                //!< Global vector: lookup table for Vcmax(T) in Farquhar model
float *LookUp_JmaxT(0);                 //!< Global vector: lookup table for Jmax(T) in Farquhar model
float *LookUp_Rday(0);                  //!< Global vector: lookup table for Rday(T) in Farquhar model
float *LookUp_flux_absorption(0);       //!< Global vector: lookup table for faster computation of PPFD. New in v.2.4: absorption flux
float *LookUp_flux(0);                  //!< Global vector: lookup table for faster computation of PPFD. New in v.2.4: averaging instead of top value, largely replaced by LookUp_flux_absorption, but still needed, for example to compute light above crown without explicit computation of absorption
float *LookUp_VPD(0);                   //!< Global vector: lookup table for faster computation of vapour pressure deficit (VPD). New in v.2.4:averaging instead of top value
float *LookUp_T(0);                     //!< Global vector: lookup table for faster computation of temperature. New in v.2.4: averaging instead of top value
float *LookUp_Rstem(0);                 //!< Global vector: lookup table for faster computation of Rstem
float *LookUp_Rnight(0);                //!< Global vector: lookup table for faster computation of Rstem
int LookUp_Crown_site[2601];            //!< Global vector: new in v.2.4: lookup table to fill crown cylinder sequentially from inside to outside, allowing for smooth crown growth

// ENVIRONMENTAL VARIABLES UPDATED EACH TIME STEP
float temp; //!< Global variable: Temperature (degree C)
float tnight; //!< Global variable: Night mean temperature (degree C)
float precip; //!< Global variable: Rainfall  (mm)
float WS; //!< Global variable: WindSpeed (m/s)
float Wmean; //!< Global variable: mean irradiance (W/m2)
float e_s; //!< Global variable: SaturatedVapourPressure (kPa)
float e_a; //!< Global variable: VapourPressure (kPa)
float VPDbasic; //!< Global variable: VapourPressureDeficit (kPa)
float VPDday; //!< Global variable: DailyVapourPressureDeficit (kPa)
float WDailyMean; //!< Global variable: Daily mean irradiance (average for timestep) (micromol PAR photon/m^2/s), used in the photosynthesis part. !!!UPDATE: perhaps have value in the right unit in the input file, yet W/m2 is the common unit of meteorological stations
float tDailyMean; //!< Global variable: Daily mean temperature (degree C)
float VPDDailyMean; //!< Global variable: Daily mean VapourPressureDeficit (kPa)
float WDailyMean_year; //!< Global variable: average WDailyMean per year
float tDailyMean_year; //!< Global variable: average tDailyMean per year
float VPDDailyMean_year; //!< Global variable: average VPDDailyMean per year
float Tnight_year; //!< Global variable: average tnight per year
float temp_year; //!< Global variable: average temperature per year

#ifdef WATER
float PET;             //!< Global variable: Potential evapotranspiration !!!UNITS
#endif

// GLOBAL VARIABLES ACROSS SPECIES
float SWtoPPFD; //!< Global variable: conversion factor for shortwave irradiance measured in W/m2 to PPFD in micromol of PAR (micromol/s/m^2, as used in the Farquhar model). Around 2.0-2.5 in the tropics. Data at Nouragues (comparing photon count and irradiance) give a value: 2.27. Depends on cloudiness (in non-cloudy areas, the fraction of PAR in irradiance arriving on the ground may be much lower)
float klight; //!< Global variable: light absorption rate or extinction coefficient used in Beer-Lambert law to compute light within the canopy
float kpar; //!< Global variable: new in v.2.5: effective light absorption rate or extinction coefficient used in Beer-Lambert law to compute light within the canopy; kpar = klight * absorptance_leaves
float phi; //!< Global variable: true quantum yield; previously was apparent quantum yield (in micromol C/micromol photon): quantum yield multiplied by leaf absorptance. Quantum yield is often provided per absorbed light flux, so one should multiply incident PPFD by leaf absorptance (Poorter et al American Journal of Botany). For some authors, it should be species-dependent or environment dependent, but these options are not implemented here (see eg Domingues et al 2014 Plant Ecology & Diversity). As of v2.5: phi is the quantum yield, without multiplication with absorptance (see absorptance_leaves)
float theta; //!< Global variable: parameter of the Farquhar model set to 0.7 in this version. For some authors, it should be species-dependent or environment dependent, but these options are not implemented here
float absorptance_leaves; //!< Global variable: absorptance of leaves (close to 0.91 for tropical tree species)
float g1; //!< Global variable: g1 parameter of Medlyn et al's model of stomatal conductance. v230: defined as a global parameter shared by species, instead of a Species class variable. !!!UPDATE A species-specific value of g1 (cf Lin et al. 2015 NCC or Wu et al. 2019 GCB) is needed to simulate functional shift through a regeneration. Different values of g1 across PFT are also used by Xu et al. 2016 New Phytologist using ED2+SPA applied on tropical dry forests
float alpha; //!< Global variable: apparent quantum yield to electron transport in mol e-/mol photons, equal to the true quantum yield multiplied by leaf absorbance
float vC; //!< Global variable: variance of treefall threshold
float H0; //!< Global variable: initial tree height (m)
float DBH0; //!< Global variable: initial tree DBH (m)
float CD0; //!< Global variable: initial tree crown depth (m)
float fallocwood; //!< Global variable: fraction of biomass allocated to above ground wood (branch turnover+stem)
float falloccanopy; //!< Global variable: fraction of biomass allocated to canopy (leaves + reproductive organs + twigs)
float dens; //!< Global variable: initial crown leaf density (in m^2/m^3)
float CD_a; //!< Global variable: allometric parameter crown depth intercept
float CD_b; //!< Global variable: allometric parameter crown depth slope
float CR_a; //!< Global variable: allometric parameter crown radius log scale intercept (translates into factor on regular scale)
float CR_b; //!< Global variable: allometric parameter crown radius log scale slope (translates into exponent on regular scale)
float CR_min; //!< Global variable: allometric parameter minimum crown radius (in m)
float p_tfsecondary; //!< Global variable: probability that a death due to a treefall is a treefall itself (v.2.4.0)
float hurt_decay; //!< Global variable: "healing factor" rate at which t_hurt, the tree-level negative impact of a treefall on a tree, declines each timestep (v.2.4.0)
float m; //!< Global variable: basal death rate
float m1; //!< Global variable: slope of the dependence between death rate and wood density (wsg); usually a negative constant (v.2.2)

// sigmas for intraspecific variation, currently assumed to be the same for all species
float sigma_height; //!< Global variable: standard deviation of intraspecific variation in maximal height
float sigma_CR; //!< Global variable: standard deviation of intraspecific variation in crown radius
float sigma_CD; //!< Global variable: standard deviation of intraspecific variation in crown depth
float sigma_P; //!< Global variable: standard deviation of intraspecific variation in leaf phosphorus concentration
float sigma_N; //!< Global variable: standard deviation of intraspecific variation in leaf nitrogen concentration
float sigma_LMA; //!< Global variable: standard deviation of intraspecific variation in leaf mass per area (LMA)
float sigma_wsg; //!< Global variable: standard deviation of intraspecific variation in wood specific gravity (wsg)
float sigma_dbhmax; //!< Global variable: standard deviation of intraspecific variation in maximal trunk diameter
float corr_CR_height; //!< Global variable: intraspecific correlation between crown radius and maximal height
float corr_N_P; //!< Global variable: intraspecific correlation between leaf nitrogen and leaf phosphorus
float corr_N_LMA; //!< Global variable: intraspecific correlation between leaf nitrogen and LMA
float corr_P_LMA; //!< Global variable: intraspecific correlation between leaf phosphorus and LMA
float cov_N_P; //!< Global variable: intraspecific covariance between leaf nitrogen and leaf phosphorus
float cov_N_LMA; //!< Global variable: intraspecific covariance between leaf nitrogen and LMA
float cov_P_LMA; //!< Global variable: intraspecific covariance between leaf phosphorus and LMA

//LookUp_tables for intraspecific variation (TODO: maybe drawing from gsl distribution is equally quick or quicker?)
float d_intraspecific_height[100000]; //!< Global vector: distribution of intraspecific values for maximal tree height
float d_intraspecific_CR[100000]; //!< Global vector: distribution of intraspecific values for maximal crown radius
float d_intraspecific_CD[100000]; //!< Global vector: distribution of intraspecific values for maximal crown depth
float d_intraspecific_P[100000]; //!< Global vector: distribution of intraspecific values for leaf phosphorus
float d_intraspecific_N[100000]; //!< Global vector: distribution of intraspecific values for leaf nitrogen
float d_intraspecific_LMA[100000]; //!< Global vector: distribution of intraspecific values for leaf mass per area (LMA)
float d_intraspecific_wsg[100000]; //!< Global vector: distribution of intraspecific values for wood density (wsg)
float d_intraspecific_dbhmax[100000];//!< Global vector: distribution of intraspecific values for maximal trunk diameter

// THREE DIMENSIONAL LAI FIELD
float **LAI3D(0);   //!< Global 3D field: leaf density (per volume unit)
// TREEFALL IMPACT ON TREE HEALTH
unsigned short *Thurt[3];  //!<  Global vector:Treefall field

#ifdef WATER
int nblayers_soil; //!< Global variable: number of soil layers (for water module)
//float *layer_thickness(0); ###FF: since layer_thickness is used once in the main code and contains the same information as layer depth, it is removed as a global variable. During the reading in of the soil layers, it is replaced by a vector, and otherwise layer_depth will be used (v.3.0).
float *layer_depth(0); //!< Global vector: depth of each layer (m) !!!UPDATE

// soil parameters (Sat_SWC, Res_SWC) are computed from soil texture data (%clay, %silt, %sand) provided in input. If additional information is available from the field (soil pH, organic content, dry bulk density, cation exchange capacity), this should be also provided in input and used to refine the computation of these soil parameters (see Table 2 in Marthews et al. 2014 Geoscientific Model Development and Hodnett & Tomasella 2002 Geoderma -- for tropical soils, and comments in the code). Alternatively, if no local field soil data is available, these soil parameters (Sat_SWC, Res_SWC) should be drawn from global maps and databases --see Marthews et al. 2014, and directly provided in input. ==> ccl: to standardize the input file, the soil parameters (Sat_SWC, Res_SWC) should probably be provided in input, and the computation of those properties from the available local data made using a new function of RconTROLL, if unearthed.
// since soil layers (silt, clay, sand) are only needed locally, they are now coded as vectors
//float *proportion_Silt(0);             //!soil layer silt fraction
//float *proportion_Clay(0);             //!soil layer clay fraction
//float *proportion_Sand(0);             //!soil layer sand fraction
float *Sat_SWC(0);          //!< Global vector: soil layer saturated water content, in m3/m3 -- this is often assumed similar to porosity, even though it is usually 5-10% lower than total porosity due to entrapped or dissolved air -- see comment Table 1 in Marthews et al. 2014
float *Max_SWC(0);          //!< Global vector: soil layer maximum absolute water content (m^3)
float *Res_SWC(0);          //!< Global vector: soil layer residual water content (m^3/m^3)
float *Min_SWC(0);          //!< Global vector: soil layer minimum absolute water content (m^3)
float *Ksat(0);             //!< Global vector: soil layer saturated conductivity (m^3)
float *phi_e(0);            //!< Global vector: parameter for the Campbell-Mualem soil water retention curves (possible update: replace with a Genuchten parameter)
float *b(0);                //!< Global vector: parameter for the Campbell-Mualem soil water retention curves (possible update: replace with a Genuchten parameter)
float **SWC3D(0);           //!< Global 3D field: soil water content in each soil voxel (layer * DCELL)
float **soil_phi3D(0);      //!< Global 3D field: soil water potential (in MPa) in each soil voxel (layer * DCELL)
float **Ks(0);              //!< Global 3D field: soil hydraulic conductivity in each soil voxel (layer * DCELL)
float **KsPhi(0);           //!< Global vector: soil hydraulic conductivity * soil water potential for each soil voxel (layer * DCELL), useful to ease computation
float *LAI_DCELL(0);        //!< Global vector: total leaf area index (LAI), averaged per DCELL at ground level
float *Interception(0);     //!< Global vector: water interception by the canopy, per DCELL !!!UNITS
float *Throughfall(0);      //!< Global vector: throughfall, per DCELL !!!UNITS
float *Runoff(0);           //!< Global vector: water run-off, per DCELL !!!UNITS
float *Leakage(0);          //!< Global vector: water leakage, per DCELL !!!UNITS
float *Evaporation(0);      //!< Global vector: water evaporation (physical process), per DCELL
float **Transpiration(0);   //!< Global vector: water uptake by trees, in each soil voxel (layer * DCELL)
#endif

//SEED DENSITIES
int **SPECIES_SEEDS (0);    //!< Global 3D field: seed density per site
double *p_seed(0);          //!< Global vector: probability to draw at a particular site (1/sites)
unsigned int *n_seed(0);    //!< Global vector: number of seeds distributed on each site
double *p_species(0);       //!< Global vector: relative frequency of species (not normalised, as it is normalised by the gsl multinomial function)
unsigned int *n_species(0); //!< Global vector: number of seeds assigned to each species

int    *SPECIES_GERM (0); //!< Global vector: !!!TO_DOCUMENT
float  *PROB_S (0); //!< Global vector: !!!TO_DOCUMENT _SEEDTRADEOFF

#ifdef Output_ABC
//Output creation for Approximate Bayesian Computation and Summary Statistics calculation. ABC produces large files, so metrics are pre-calculated within TROLL
int chmchange_iter = 43;          //!< Global variable: ad-hoc variable. Output at step 43 iterations before the final output, to simulate a suite of successive LiDAR measurements at Nouragues, from March 2012 to October 2015, so 3 * 12 + 7 = 43 !!!UPDATE
//the margins of the ABC analysis, can be smaller than the actually simulated plot to deal with edge effects

int margin; //!< Global variable: for ABC -- margin used to deal with edge effects
int row_start; //!< Global variable: for ABC -- row start after margin clipping
int row_end; //!< Global variable: for ABC -- row end after margin clipping
int col_start; //!< Global variable: for ABC -- col start after margin clipping
int col_end; //!< Global variable: for ABC -- col end after margin clipping
int sites_abc; //!< Global variable: for ABC -- number of sites after margin clipping
int nbvisited; //!< Global variable: for ABC -- number of visited sites !!!UPDATE
int patch_size;   //!< Global variable: for ABC -- patch size !!!UPDATE
float isites_abc;//!< Global variable: for ABC -- inverse of number of sites after margin clipping

int *chm_field_previous(0); //!< Global vector: for ABC -- canopy height model (chm) calculated at previous step !!!UPDATE
int *chm_field_current(0); //!< Global vector: for ABC -- canopy height model (chm) calculated at current step !!!UPDATE
int *chm_field_previous_ALS(0); //!< Global vector: for ABC -- canopy height model (chm) inferred from Airborne Lidar Scanning (ALS) at previous step
int *chm_field_current_ALS(0); //!< Global vector: for ABC -- canopy height model (chm) inferred from Airborne Lidar Scanning (ALS) at current step
int *chm_field_changes(0); //!< Global vector: for ABC -- change in canopy height as calculated
int *chm_field_changes_ALS(0); //!< Global vector: for ABC -- change in canopy height as observed
float **transmittance_simulatedALS(0);
float **transmittance_direct(0);
int **transmittance_simulatedALS_sampling(0);
float GPP_MA[120] = {0.0};      //!< Global variable: moving average of GPP across 120 iterations (originally 120 months, could also be made dependent on iterperyear)
float Litterfall_MA[120] = {0.0};      //!< Global variable: moving average of litterfall across 120 iterations (originally 120 months, could also be made dependent on iterperyear)
float Mortality_MA[120] = {0.0};      //!< Global variable: moving average of mortality across 120 iterations (originally 120 months, could also be made dependent on iterperyear)
float Treefall_MA[120] = {0.0};     //!< Global variable: moving average of treefall across 120 iterations (originally 120 months, could also be made dependent on iterperyear)
#endif

// DIAGNOSTICS OUTPUT STATISTICS
int nblivetrees;  //!< Global variable: for output -- number of live trees at each timestep
int nbtrees_n10;  //!< Global variable: for output -- number of trees dbh > 10 cm, computed at beginning of each timestep
int nbtrees_n30;  //!< Global variable: for output -- number of trees dbh > 30 cm, computed at beginning of each timestep
int nbdead_n1;    //!< Global variable: for output -- number of deaths dbh > 1 cm, computed at each timestep
int nbdead_n10;   //!< Global variable: for output -- number of deaths dbh > 10 cm, computed at each timestep
int nbdead_n30;   //!< Global variable: for output -- number of deaths dbh > 30 cm, computed at each timestep
int nbTreefall1;  //!< Global variable: for output -- number of treefalls at each timestep (dbh > 1cm), _BASICTREEFALL
int nbTreefall10; //!< Global variable: for output -- number of treefalls at each timestep (dbh > 10 cm), _BASICTREEFALL
int nbTreefall30; //!< Global variable: for output -- number of treefalls at each timestep (dbh > 30 cm), _BASICTREEFALL

#ifdef Output_ABC
int nbdead_n10_abc;  //!< Global variable: for ABC output -- number of trees dbh > 10 cm at each timestep
int nbTreefall10_abc;//!< Global variable: for ABC output -- number of treefalls at each timestep (dbh > 10 cm) at each timestep
#endif

// Carbon starvation statistics
int nbtrees_carbstarv_n1; //!< Global variable: for output -- number of trees > 1 cm with carbon starvation
int nbtrees_carbstarv_n10;//!< Global variable: for output -- number of trees > 10 cm with carbon starvation
int nbtrees_carbstarv_n30;//!< Global variable: for output -- number of trees > 30 cm with carbon starvation

// Further output statistics
//long int *persist;    //!< Global vector: for output --  persistence histogram
int *nbdbh(0);          //!< Global vector: for output --  dbh size distribution
float *layer(0);        //!< Global vector: for output --  vertical LAI histogram

#ifdef Output_ABC
int *abundances_species(0);  //!< Global vector: for output --  !!!UPDATE
int *abundances_species10(0);//!< Global vector: for output --  !!!UPDATE
float *biomass_species(0);   //!< Global vector: for output --  !!!UPDATE
float **traits_species(0);   //!< Global field: for output --  !!!UPDATE
float **traits_species10(0); //!< Global field: for output --  !!!UPDATE
#endif

#ifdef CHECK_CARBON
float carbon_assimilated_total; //!< Global variable: --  !!!UPDATE
float carbon_net_total;         //!< Global variable: --  !!!UPDATE
float carbon_stored_leaves;     //!< Global variable: --  !!!UPDATE
float carbon_stored_trunk;      //!< Global variable: --  !!!UPDATE
float carbon_stored_free;       //!< Global variable: --  !!!UPDATE
#endif

// PROCESSORS FOR MPI OPTION
int mpi_rank; //!< Global variable: processor rank (Message Passing Interface)
int mpi_size; //!< Global variable: processor number (Message Passing Interface)
int easympi_rank;//!< Global variable: processor rank (easy Message Passing Interface)

// MPI PROCEDURES
#ifdef MPI
unsigned short **LAIc[2]; //!< Global 3D field: sharing LAI across boundaries
void MPI_ShareSeed(unsigned char **,int); //!< Global MPI function: Communication of border fields in the parallel version of the code
void MPI_ShareField(unsigned short **,unsigned short ***,int); //!< Global MPI function: Communication of fields
void MPI_ShareTreefall(unsigned short **,int); //!< Global MPI function: Communication of treefalls
#endif

#ifdef CROWN_UMBRELLA
// TREESHAPE CALCULATIONS
// All these calculations are currently defined as non-member functions, but could potentially be converted to class Tree
// See function description for more details
void GetPPFDabove(int height, int site, float noinput, float (&PPFD)[2]); //!< Global function: PPFD retrieval for function CalcLAmax()
void GetCanopyEnvironment(int height, int site, float dens, float (&canopy_environment_cumulated)[4]); //!< Global function: calculates the canopy environment
void AddCrownVolumeLayer(int row_center, int col_center, float height, float CR, float CD, int crownvolume[70]); //!< Global function: calculates packing densities
void UpdateLAI3D(int height, int site, float dens, float &LA_cumulated); //!< Global function: update of LAI3D field, called by CalcLAI()
#ifdef CHM_SPIKEFREE
void UpdateCHMvector(int height, int site, float noinput, vector<int> &chm); //!< Global function: remove outliers in canopy height model (CHM); vector option
void UpdateCHM(int height, int site, float noinput, int *chm); //!< Global function: remove outliers in canopy height model (CHM)
#endif
void ModifyNoinput(float noinput, float &dens_layer, float CD, float height, int layer_fromtop); //!< Global function: dummy function when no modification is needed
void LAI2dens(float LAI, float &dens_layer, float CD, float height, int layer_fromtop); //!< Global function: a modifying function that converts LAI to the density of a specific layer, using the GetDensity functions
void LAI2dens_cumulated(float LAI, float &dens_layer, float CD, float height, int layer_fromtop);//!< Global function: a modifying function that converts LAI to percentage LAI in and above the current layer, using the GetDensity functions; can be used to directly allocate LAI without looping over LAI3D field; new in v.3.1
void GetDensitiesGradient(float LAI, float CD, float &dens_top, float &dens_belowtop, float &dens); //!< Global function: deduces within-crown densities from LAI with a gradient from 50% in top layer to 25% in belowtop and 25% in all shells underneath (1 layer for umbrella-like shape)
void GetDensityUniform(float LAI, float CD, float &dens); //!< Global function: deduces within-crown density from LAI, assuming uniform leaf distribution
int GetCrownIntarea(float radius); //!< Global function: converts floating point crown area into integer value, imposing lower and upper limits
float GetRadiusSlope(float CR, float crown_extent, float crown_position); //!< Global function: linear decrease of crown radius
float GetRadiusCylinder(float CR, float crown_extent, float crown_position); //!< Global function: not currently used, but returns the input radius
template <typename I, typename O, typename M, typename F>
void LoopLayerUpdateCrownStatistic_template(int row_center, int col_center, float height, float CR, float CD, float fraction_filled_target, int shell_fromtop, float GetRadiusLayer(float, float, float), I CrownStatistic_input, O &CrownStatistic_output, M ModifyCrownStatistic_input, F UpdateCrownStatistic_output);
//!< Global function: Template function to loop across crown layer and update
template <typename I, typename O, typename F>
void CircleAreaUpdateCrownStatistic_template(int row_center, int col_center, int pos_start, int pos_end, float fraction_filled_target, float &fraction_filled_actual, int height_layer, I CrownStatistic_input, O &CrownStatistic_output, F UpdateCrownStatistic);
//!< Global function: Template function called by LoopLayerUpdateCrownStatistic_template
#endif

// GLOBAL FUNCTIONS
void ReadInputGeneral();  //!< Global function: read in global parameter sheet
void Initialise(void); //!< Global function: initialisation with bare ground conditions
void InitialiseOutputStreams(void); //!< Global function: initialisation of output streams
void ReadInputInventory(void); //!< Global function: updated in v.3.1: initialisation from inventories
void AllocMem(void); //!< Global function: Field dynamic memory allocation
void Evolution(void); //!< Global function: Evolution at each timestep
void UpdateSeeds(void); //!< Global function: Compute field Seed
void UpdateField(void); //!< Global function: Update all fields
void TriggerTreefall(void); //!< Global function: Treefall gap formation; v.2.4
void TriggerTreefallSecondary(void); //!< Global function: Secondary treefall gap formation
void FillSeed(int col, int row, int spp); //!< Global function: update SPECIES_SEEDS field; v.2.5
void RecruitTree(void); //!< Global function: tree germination module; v.2.5
void Average(void);  //!< Global function: output of the global averages every timestep
void OutputField(void); //!< Global function: output of the field variables every timestep
void OutputSnapshot(fstream& output, bool header, float dbh_limit); //!< Global function: output snapshots of the scene at one point in time
void OutputLAI(fstream& output_transmLAI3D); //!< Global function: writes the whole 3D LAI voxel field to file

void CloseOutputs();
void FreeMem(void);

// HELPER FUNCTIONS
int GetTimeofyear();    //!< Helper function, new in v.3.1: converts current iteration into time of year, also works backwards (negative iterations)
float CalcHeightBaseline(float &ah, float &hmax, float &dbh);   //!< Helper function: calculates mean predicted height from allometry
float CalcCDBaseline(float &height);    //!< Helper function, new in v.3.1: calculates mean predicted crown radius from allometry
float CalcCRBaseline(float &dbh);   //!< Helper function new in v.3.1: calculates mean predicted crown diameter from allometry
int CalcIntabsorb(float absorb_prev, float absorb_delta); //!< Helper function: returns index for LookUpTables of absorbed flux (considering leaves above and within voxel)
int CalcIntabsorb(float absorb_prev); //!< Helper function: returns index for LookUpTables of absorbed flux (only considering leaves above voxel)

// DATA READING FUNCTIONS
// update v.3.1: already defined here to enable calling from functions of class Tree()
template <typename N>
void SetParameter(string &parameter_name, string &parameter_value, N &parameter, N parameter_min, N parameter_max, N parameter_default, bool quiet);
void SetParameter(string &parameter_name, string &parameter_value, string &parameter, string parameter_default, bool quiet);

#ifdef WATER
//! Global structure: FOR GPPleaf FUNCTION
struct leafFluxes {
    float carbon_flux;
    float water_flux;
};
# endif

#ifdef Output_ABC
// these are functions needed to create ABC output
void InitialiseABC(); //!< Global ABC function: initialise ABC conditions
void UpdateMovingAveragesABC(); //!< Global ABC function: yearly statistics
void UpdateDBHtrackingABC(); //!< Global ABC function: update DBH function for ABC routines
void UpdateTransmittanceCHM_ABC(int mean_beam, float sd_beam, float klaser,float transmittance_laser); //!< Global function: calculating the TROLL transmittance field from simulated LiDAR
void OutputABCWriteHeaders(fstream& output_traitconservation, fstream& output_field, fstream& output_CHM, fstream& output_CHM_ALS, fstream& output_transmittance, fstream& output_transmittance_ALS, fstream& output_species, fstream& output_species10, fstream& output_traits, fstream& output_traits10, fstream& output_biomass); //!< Global function: write headers for ABC outputs
void OutputABCConservationTraits(fstream& output_traitconservation); //!< Global ABC function: assesses the conservation of traits between input and output in TROLL
void OutputABC_ground(fstream& output_field); //!< Global ABC function: returns ABC ground outputs
void OutputABC_species(fstream& output_species, fstream& output_species10,fstream& output_traits, fstream& output_traits10, fstream& output_biomass); //!< Global ABC function: returns ABC outputs for species
void OutputABC_CHM(fstream& output_CHM, fstream& output_CHM_ALS); //!< Global function: returns ABC outputs for canopy height model (CHM)
void OutputABC_transmittance(fstream& output_transmittance, fstream& output_transmittance_ALS); //!< Global ABC function: ABC outputs
void OutputABC(); //!< Global ABC function: output general ABC statistics
void OutputCHM(fstream& output_CHM); //!< Global ABC function: creates a Canopy Height Model and LAD profile
#endif

#ifdef TRACK_INDIVIDUALS
void TrackingData_andOutput(); //!< Global function: tree level tracking of key variables
#endif

//###########################################
//! Species class
//############################################

class Species {
    
public:
    int s_nbind;            //!< Number of individuals per species
    int s_nbind10;          //!< Number of individuals > 10cm per species
    int s_nbind30;          //!< Number of individuals > 30cm per species
    int s_nbext;            //!< Total number of incoming seeds in the simulated plot at each timestep (seed rain) -- v.2.2
    string s_name;          //!< Species name, updated to string in v.3.0 (higher flexibility)

    float s_LCP;            //!< Light compensation point  (micromol photon/m^2/s)
    float s_Rdark;          //!< Dark respiration rate at PPFD = 0 (micromol C/m^2/s)
    float s_ds;             //!< Mean seed dispersal distance (m)
    float s_dbhmax;         //!< Maximal dbh (m) !! data usually report dbh in cm
    float s_hmax;           //!< Maximal height (m)
    float s_LMA;            //!< Leaf mass per area (g/m^2)
    float s_Nmass;          //!< Leaf nitrogen concentration (g/g) v.2.01
    float s_Pmass;          //!< Leaf phosphorous concentration (g/g) v.2.01
    float s_wsg;            //!< Wood specific gravity (g/cm^3)
    float s_ah;             //!< Parameter for allometric height-dbh equation
    float s_regionalfreq;   //!< Regional frequency; v.3.0 !!!UPDATE
    float s_drymass;        //!< Drymass; v.3.0  !!!UPDATE
    float s_seedmass;       //!< Seed mass (g); See Baraloto & Forget 2007 dataset v.2.3; deprecated in v.2.2, but still necessary for SEEDTRADEOFF
    float s_iseedmass;      //!< Inverse of seed mass (1/g), v.2.3
    //float s_output_field[12];         // scalar output fields, deprecated since v.3.1, replaced by actual sumstats for readability/code accessibility
    float s_sum1, s_sum10, s_sum30, s_ba, s_ba10, s_agb, s_gpp, s_npp, s_rday, s_rnight, s_rstem, s_litterfall; // species level summary statistics, to be provided to output streams
      
    float s_tlp;            //!< Leaf water potential at turgor loss point (MPa); defined for consistency when WATER is deactivated
#ifdef WATER // Some of these parameters may include intraspecific variability, as in v.2.4.1.
    //float s_g1;                  // parameter of stomatal conductance model. I went back to a species-specific value of g1 using Lin et al. 2015 relationship or Wu et al. 2019 GCB. It seems needed to well simulate functional shift through a regeneration. Different values of g1 across PFT are also used by Xu et al. 2016 New Phytologist using ED2+SPA on tropical dry forest. See also Domingues, Martinelli, & Ehleringer (2014) and Franks et al. (2018) for values of g1 for an Amazonian forest or potential alternative parameterization of g1 respectively
    //float s_dWSF;               // this is the denominator of WSF, when WSF is a linear normalization of phi_root (ie. s_dWSF= phi_sc - s_tlp, where phi_sc corresponds to the onset of water stress (inducing stomatal and non-stomatal responses), ie. leaf predawn water potential at which WSF starts decreasing <1)
    float s_phi_lethal,           //!< plant water potential at drought-induced death (MPa)
    s_itlp,         //!< inverse of s_tlp
    s_b;            //!< parameter used to compute the water stress factor (WSF) for stomatal limitation
#endif
    
#ifdef Output_ABC
    float s_dbhmax_realized;  //!< Maximum dbh found across individuals from this species
#endif
    
#ifdef MPI
    unsigned char *s_Gc[4]; //!< MPI: seeds on neighboring procs
#endif
    
    //! Constructor of the Species class
    Species() {
        s_nbind=0;
        s_nbind10=0;
        s_nbind30=0;
    };
    
    void Init();
};

vector<Species> S; //!< Definition of a vector of the Species class

//######################################
//! Species class function:
//! Initialise Species vector
//######################################
void Species::Init() {

    // !!!: WARNING! seed volume is provided instead of seed mass
    // We assume a conversion factor of 1.0 from wet volume to wet mass (~density of water)
    // We assume a conversion factor of 0.4 from wet mass to dry mass (~40% of the seed are water)
    s_seedmass *= 0.4;
    s_iseedmass=1.0/s_seedmass;
    s_ds=40.0; // !!!UPDATE
    
    if(_SEEDTRADEOFF) s_nbext = (int(s_regionalfreq*Cseedrain*s_iseedmass)+1);
    else s_nbext = int(s_regionalfreq*Cseedrain*(sites*LH*LH/10000));
    
    s_nbind=0;

    //Computation of the light compensation point from dark respiration and the quantum yield phi
    //By definition, Rdark is in micromolC/m^2/s and it is used in the Species::NPP() routine
    s_LCP = s_Rdark/phi;
    
    s_sum1 = s_sum10 = s_sum30 = s_ba = s_ba10 = s_agb = s_gpp = s_npp = s_rday = s_rnight = s_rstem = s_litterfall = 0.0; // new in v.3.1
    
#ifdef WATER
    //s_g1=-3.97*s_wsg+6.53;                      // from Lin et al. 2015 Nature Climate Change
    //s_dWSF=1.0/(-0.00395145-0.3626778*s_tlp);         // this is the denominator of WSF= phi_sc - s_tlp, where phi_sc (for 'stomatal closure') corresponds to the onset of water stress, derived from the relationship between leaf phi at 50%loss of stomatal closure (ie. WSF~0.5 considering only stomatal responses to water stress) and turgor loss point (drawn from Bartlett et al. 2016 PNAS), and given the shape of WSF factor here assumed
    s_phi_lethal= -0.9842 + 3.1795*s_tlp;       // Inferred from data provided in Bartlett et al. 2016 PNAS
    s_itlp=1/s_tlp;
    s_b=-2.23*s_itlp; // This relationship should be justified !!!UPDATE
#endif
}

//###########################################
//! Tree class
//############################################

class Tree {
public:
    int t_site;           //!< Geolocation of the tree
    int t_NPPneg;         //!< Diagnostic variable: number of consecutive timesteps with NPP<0; v.2.2
    int t_CrownDisplacement; //!< Displacement of the crown center with respect to the stem. Currently not used in TROLL, but required for initialization via the Canopy Constructor algorithm. Its rationale is the same as for t_site, i.e. t_Crown_Displacement = col_displacement + row_displacement * cols, so it can be added to t_site to obtain the geolocation of the crown center; v.2.5
    
    float t_age;         //!< Tree age, also indicates whether tree is alive (live trees are such that t_age > 0.0)
    float t_hmax;        //!< Allometric parameter, not real maximum
    float t_ah;          //!< Allometric parameter, for consistency with t_hmax also an individual parameter; v.2.4
    float t_dbh;         //!< Diameter at breast height (m) beware: this scales with NH, the horizontal size of voxels
    float t_dbhmature;   //!< Reproductive size threshold; v.2.3
    float t_dbhmax;      //!< Maximum diameter at breast height (dbh), as estimated from field data
    float t_height;      //!< Total tree height (m) beware: this scales with NV, the vertical size of voxels, renamed v.3.1 for convenience
    float t_CD;          //!< crown depth (m) beware: this scales with NV, the vertical size of voxels, renamed v.3.1 for convenience
    float t_CR;          //!< crown radius (m) beware: this scales with NH, the horizontal size of voxels, renamed v.3.1 for convenience
    float t_Ct;          //!< flexural force threshold, _BASICTREEFALL
    float t_GPP;         //!< Gross primary productivity of the tree (gC/timestep)
    float t_NPP;         //!< Net primary productivity of the tree (gC/timestep)
    float t_Rday;        //!< Daytime leaf respiration of the tree (gC/timestep)
    float t_Rnight;      //!< Nighttime leaf respiration of the tree (gC/timestep)
    float t_Rstem;       //!< Stem respiration (gC/timestep)
    float t_LA;          //!< Total crown leaf area (m^2); v.2.2, renamed in v.3.1 for convenience
    float t_youngLA;     //!< Total young leaf area (m^2); v.2.2
    float t_matureLA;    //!< Total mature leaf area (m^2); v.2.2
    float t_oldLA;       //!< Total old leaf area (m^2); v.2.2
    float t_LAI;         //!< Total leaf area index (m^2/m^2), t_LAI replaces t_dens and average crown leaf density. LAI can be converted into densities; LAI is more relevant given the new dynamic leaf module, and also more informative as output variable; v.2.5
    float t_litter;      //!< Tree litterfall at each timestep, in dry mass (g); v.2.2
    
    vector<float> t_NDDfield;   //!< Tree field useful when option _NDD is activated
    
#ifdef WATER
    // !!!: suggestion, maybe redefine some quantities via a field (i.e. tree root biomass...) or locally where they are needed (especially if they need to be recomputed every timestep)
    float t_root_depth;     //!< Tree rooting depth (m)
    float t_phi_root;       //!< Soil water potential in the root zone (MPa)
    vector<float> t_root_biomass;   //!< Tree root biomass in each soil layer !!!UPDATE: which unit?
    vector<float> t_soil_layer_weight;  //!< Soil layer weight (to compute t_phi_root), if different from root biomass
    float t_WSF;            //!< Tree water stress factor for stomatal conductance, unitless, between 0 and 1
    float t_WSF_A;          //!< Tree water stress factor for photosynthetic capacities, unitless, between 0 and 1
    float t_transpiration;  //!< Amount of water taken up from the soil and transpired at each timestep !!!UPDATE: which unit?
#endif
    
    // new in v.2.4.0: traits defined at  individual level
    float t_Pmass;        //!< Phosphorus content, defined at tree scale !!!UPDATE: which unit?
    float t_Nmass;        //!< Nitrogen content, defined at tree scale !!!UPDATE: which unit?
    float t_LMA;          //!< Leaf mass per area (LMA), defined at tree scale (g/m^2)
    float t_wsg;          //!< Wood specific gravity, defined at tree scale (g/cm^3)
    float t_Rdark;        //!< Dark respiration rate at PPFD = 0 (micromol C/m^2/s)
    float t_Vcmax;        //!< Maximal rate of carboxylation, on an area basis (micromolC/m^2/s)
    float t_Jmax;         //!< Maximal rate of electron transport, on an area basis (micromol/m^2/s)
    //t_Vcmaxm, //maximal rate of carboxylation, on an mass basis (in micromolC/g-1/s), since v.2.4.1 calculated locally
    //t_Jmaxm,  //maximal rate of electron transport, on a mass basis (in micromol/g-1/s), since v.2.4.1 calculated locally
    //t_fci,    //fraction of CO2 partial pressure in intercellular spaces divided by ambiant CO2 partial pressure (both in microbar, or ppm = micromol/mol) -- deprecated in v.2.4.1
    // t_Gamma, //compensation point for the carboxylation rate, here NORMALIZED by atm CO2 concentration (Cair) -- not used anymore, removed in v.2.4.1
    //t_Km,     //apparent kinetic constant for the rubiscco = Kc*(1+[O]/Ko), here normalized by atm CO2 concentration (Cair) -- deprecated in v.2.4.1
    float t_leaflifespan;  //!< Average leaf lifespan (months) !!!UPDATE: should be in SI units?
    float t_lambda_young;  //!< Residence time in the young leaf class, inverse of young leaf lifespan; v.2.5 !!!UPDATE: which unit?
    float t_lambda_mature; //!< Residence time in the mature leaf class, inverse of mature leaf lifespan; v.2.5  !!!UPDATE: which unit?
    float t_lambda_old;    //!< Residence time in the old leaf class, inverse of mature leaf lifespan; v.2.5 !!!UPDATE: which unit?
    
    float t_mult_height;  //!< Intraspecific multiplier for height (due to intraspp lognormal variation); v.2.4.0, renamed v.3.1 for convenience
    float t_mult_CR;      //!< Intraspecific multiplier for crown radius (due to intraspp lognormal variation); v.2.4.0, renamed v.3.1 for convenience
    float t_mult_CD;      //!< Intraspecific multiplier for crown depth (due to intraspp lognormal variation); v.2.4.0, renamed v.3.1 for convenience
    float t_mult_P;       //!< Intraspecific multiplier for leaf phosphorus concentration (due to intraspp lognormal variation); v.2.4.0, renamed v.3.1 for convenience
    float t_mult_N;       //!< Intraspecific multiplier for leaf nitrogen concentration (due to intraspp lognormal variation); v.2.4.0, renamed v.3.1 for convenience
    float t_mult_LMA;     //!< Intraspecific multiplier for leaf mass per area (due to intraspp lognormal variation); v.2.4.0, renamed v.3.1 for convenience
    float t_mult_dbhmax;  //!< Intraspecific multiplier for dbh maximum (due to intraspp lognormal variation); v.2.4.0, renamed v.3.1 for convenience
    float t_dev_wsg;      //!< Intraspecific absolution deviation for wood specific gravity (due to intraspp normal variation); v.2.4.0, renamed v.3.1 for convenience
    
    float t_LAImax;           //!< Maximal LAI; Dynamic adjustment of leaf allocation, based on light environment !!!UPDATE
    float t_LAmax;           //!< Maximal leaf area; Dynamic adjustment of leaf allocation, based on light environment  !!!UPDATE, renamed in v.3.1 for convenience
    float t_carbon_storage;   //!< Persistent C storage pool. If leaf area is optimal, surplus carbon is allocated to a storage pool
    float t_carbon_biometry;  //!< Temporary biometry C storage pool. In case a tree is suffering from carbon stress, it will tap this pool to renew its leaves and slow down growth
    float t_fraction_filled;  //!< Filled fraction of tree crown (1-gap fraction). Differs from the global fraction: trees with larger variation in CR also have a lower fraction of filled crown area; so intraspp variation in crown radius is decoupled from leaf area and only describes crown size; v.2.5.0
    
    int t_multiplier_seed;    //!< Not documented  !!!UPDATE
    float t_sapwood_area;     //!< Sapwood area !!!UPDATE units, description
    
    unsigned short
    t_from_Data,            //!< Indicator: tree was born through initialisation (1) or through simulation routine (0)
    t_sp_lab,               //!< Stores the species label. Can be defined even if the site is empty (cf. persistence function defined in Chave, Am Nat. 2001)
    t_hurt;                 //!< Stories the treefall index: tree is either killed or harmed. In the latter case, t_hurt records the harm level
    
#ifdef Output_ABC
    float t_dbh_previous;  //!< Not documented  !!!UPDATE
#endif
        
#ifdef TRACK_INDIVIDUALS
    int t_timeofyear_born;     //!< Not documented  !!!UPDATE

    int t_seedsproduced;            //!< Number of seeds produced in total
    int t_seedsproduced_sumyear;    //!< Number of seed produced in a given year
    int t_time_carbonstarvation;    //!< Total number of iterations in carbon starvation status
    int t_time_carbonstarvation_year;//!< Number of iterations in carbon starvation status in a given year
    
    float t_GPP_sumyear;            //!< Total GPP for a specific year (gC/yr)
    float t_NPP_sumyear;            //!< Total NPP for a specific year (gC/yr)
    float t_GPPsquared_sumyear;     //!< Squared GPP for a specific year, to calculate standard deviation !!!UPDATE: is that really needed in the class??
    float t_NPPsquared_sumyear;     //!< Squared NPP for a specific year, to calculate standard deviation !!!UPDATE: is that really needed in the class??
    float t_Rday_sumyear;           //!< Total day leaf respiration for a specific year (gC/yr)
    float t_Rnight_sumyear;         //!< Total night leaf respiration for a specific year (gC/yr)
    float t_Rstem_sumyear;          //!< Total stem respiration for a specific year (gC/yr)
    float t_LAIabove_effavgyear;    //!< LAI effectively experienced for each tree, effective, because LAI is not simply averaged, but calculated from average PPFD experienced (maybe in future versions, PPFD could be directly reported)
    float t_carbon_storage_avgyear; //!< Total carbon storage per year
    
    float t_dbh_tracked;            //!< Stores previous dbh to compute dbh increment
    float t_height_tracked;    //!< Stores previous height to compute height increment
    float t_CR_tracked;   //!< Stores previous CR (crown radius) to compute CR increment
    float t_agb_tracked;            //!< Stores previous agb (aboveground biomass) to compute agb increment
    
    //These variables are used for calculating lifetime means and standard deviations
    float t_LAIcum;             //!< Lifetime LAI (leaf area index), cumulated
    float t_LAIeffcum;          //!< Lifetime effective LAI (leaf area index, computed from inversion of PPFD), cumulated
    float t_GPPcum;             //!< Lifetime GPP (gross primary productivity), cumulated
    float t_NPPcum;             //!< Lifetime NPP (net primary productivity), cumulated
    float t_LAIsquared_cum;     //!< Squared lifetime LAI, to compute standard deviation
    float t_LAIeffsquared_cum;  //!< Squared lifetime LAI (effective, i.e. from reversed PPFD), to compute standard deviation
    float t_GPPsquared_cum;     //!< Squared lifetime GPP, to compute standard deviation
    float t_NPPsquared_cum;     //!< Squared lifetime NPP, to compute standard deviation
    
#endif
    //! Function constructor Tree()
    Tree(){
        t_from_Data = 0;
        t_sp_lab = 0;
        t_age = 0;
        t_hurt = 0;
        t_NPP=t_GPP=t_Rday=t_Rnight=t_Rstem=0.0; // new v.2.2
        t_dbh = t_height = t_CR = t_CD= 0.0;
        t_CrownDisplacement = 0;
        
        if(_NDD){
            t_NDDfield.reserve(nbspp+1);
            for(int sp=0;sp<(nbspp+1);sp++) t_NDDfield.push_back(0.0);
        }
#if defined(WATER)
        t_transpiration = 0.0;
        t_root_biomass.reserve(nblayers_soil);
        for(int l=0;l<nblayers_soil;l++) {
            t_root_biomass.push_back(0.0);
        }
        t_soil_layer_weight.reserve(nblayers_soil);
        for(int l=0;l<nblayers_soil;l++){
            t_soil_layer_weight.push_back(0.0);
        }
#endif
        
#ifdef Output_ABC
        t_dbh_previous = 0.0;
#endif
        if(_BASICTREEFALL) t_Ct = 0.0;
    };

    void Birth(int,int);    //!< Tree birth
    int BirthFromInventory(int site, vector<string> &parameter_names, vector<string> &parameter_values, int &nb_speciesrandom);  //!< Tree initialisation from field data, completely updated in v.3.1
    void Death();                   //!< Tree death, called by Tree::Update
    void Growth();                  //!< Tree growth
    void Fluxh(int h, float &PPFD, float &VPD, float &Tmp, float &leafarea_layer); //!< Computation of PPFD right above the tree -- called by Tree::Birth and Tree::Growth
    
#ifdef WATER
    void Water_availability();      //!< Computation of the tree water availability in the root zone
    //compute root depth, root biomass in each layer, soil water potential in the root zone, and water stress factor
    //see comments at Tree::Water_availability
    //void UpdateRootDistribution();  //compute root depth, root biomass in each layer, soil water potential in the root zone, and water stress factor
    void Water_uptake();            //!< Contribution of trees to the stand Transpiration field -- called by UpdateField
#endif
    
    void CalcRespGPP();             //!< GPP and respiration calculation, called by Tree::Growth
    void CalcNPP();                 //!< NPP calculation, called by Tree::Growth, new in v.3.1
    void UpdateLeafDynamics();      //!< Leaf dynamics and C allocation, called by Tree::Growth
    void UpdateTreeBiometry();      //!< Compute biometric relations, including allometry
    void UpdateVolumeDensity();     //!< Follows updates to leaf dynamics and biometry and computes the new leaf density; v.2.4.1
    //!< - For plastic and shy crowns, moved inside allocation step, otherwise computed straight after other update functions

    void DisperseSeed();            //!< Seed dispersal, called by UpdateField
    void Treefall(float angle);     //!< Tree falling function, called by TriggerTreefall
    void Update();                  //!< Tree death and growth
    void Average();                 //!< Local computation of the averages
    void CalcLAI();                 //!< Update of the LAI3D field
    //void CalcLAinitial();            //!< Initialise leaf area and related variables for trees that could not be initialized from data, new in v.3.1, not used yet
    void histdbh();                 //!< Computation of dbh histograms
    
    //! empirical functions for trait calculation and tree level variables (Calc functions return the specific parameter, Update functions update a specific variable at tree level)
    float CalcVcmaxm();                         //!< Returns Vcmax for Farquhar model
    float CalcJmaxm();                          //!< Returns Jmax for for Farquhar model
    float CalcRdark();                          //!< Returns Rdark for for Farquhar model
    float CalcAGB();                            //!< Calculation of above ground biomass (in kg) !!!: if updated, also update CalcIncrementDBH, cf. below
    float CalcIncrementDBH(float delta_agb);    //!< Calculation of the increment of dbh from assimilated carbon/biomass (in m)
    float CalcCarbonStorageMax();               //!< Calculation of the maximum amount of carbon stored in a tree
    float CalcCt();                             //!< Calculation of the treefall threshold, if _BASICTREEFALL is activated

    void CalcLeafLifespan();                    //!< Determines leaf life span, either from empirical function or from Kikuzawa model, renamed in v.3.1
    void InitialiseLeafPools();                 //!< Initialises leaf pools for newly germinated trees, formerly part of CalcLeafLifespan(), new in v.3.1 to clear up code
    void UpdateSapwoodArea(float ddbh);         //!< Determine sapwood area, limited by increase in dbh (ddbh) (in m2)
    void UpdateHeight();                        //!< Updates t_height, based on t_dbh
    void UpdateCR();                            //!< Updates t_CR, based on t_dbh
    void UpdateCD();                            //!< Updates t_CD based on t_height
    
    // GPP functions are now calculated at tree level
    float DeathRateNDD(float, int, float); //!< Death rate function, including negative density dependence mortality, called when option _NDD is on.
#ifdef WATER
    float DeathRate(float, int, float);      //!< Death rate function, including drought-induced mortality
    leafFluxes FluxesLeaf(float, float, float); //!< Farquhar von Caemmerer Berry model -- computation of the light-limited leaf-level average C assimilation rate per m^2 (micromol/m^2/s); AND leaf-level evapotranspiration per m^2 (micromol/m^2/s)-- depends on daily variation in light (PPFD), vapor pressure deficit (VPD) and temperature (T)
    leafFluxes dailyFluxesLeaf(float, float, float); //!< Computation of average C assimilation rate and water evapotranspiration per leaf area across daily variation in light (PPFD), vapor pressure deficit (VPD) and temperature (T)
    void OutputTreeStandard(fstream& output); //!< Standard outputs during the simulation -- written to file
    void OutputTreeStandard(); //!< Standard outputs during the simulation -- written to screen in real time
    // !!!UPDATE: question, why are these two functions needed? the first function with Rcout as an argument is the same as the second function, no? question2: why are these functions only available in WATER mode?
#else
    float DeathRate(float, int);  //!< Death rate function
    float GPPleaf(float, float, float);    //!< Farquhar von Caemmerer Berry model -- computation of the light-limited leaf-level average C assimilation rate per m^2 (micromol/m^2/s) -- depends on daily variation in light (PPFD), vapor pressure deficit (VPD) and temperature (T)
    float dailyGPPleaf(float, float, float);    //!< Computation of average C assimilation rate per leaf area across daily variation in light (PPFD), vapor pressure deficit (VPD) and temperature (T)
    float dailyGPPcrown(float, float, float, float);  //!< Farquhar von Caemmerer Berry model -- proposition of reinsertion of fastdailyGPPleaf() as dailyGPPcrown(), main reason: despite sharing some code with dailyGPPleaf, structurally very different, updated in v.2.5, replaced dens * CD by LAI
#endif
    float Rdayleaf(float T); //!< !!!UPDATE
    float dailyRdayleaf(float T); //!< !!!UPDATE
    
    void CalcLAImax();             //!< Determines the maximum LAI that the tree should reach, given the Farquhar model, at a theoretical average day, up to which point leaves can be allocated and until which the costs (self-shading) are lower than the benefits (additional assimilation), renamed in v.3.1
    void CalcLAmax(float &LAIexperienced_eff, float &LAmax);  //!<  Unlike CalcLAImax, calculates the maximum leafarea for the current light environment the tree experiences rather than for a theoretical day, renamed in v.3.1
    float predLeafLifespanKikuzawa();                                   //!< Kikuzawa model for leaf lifespan
    float GetCrownAreaFilled(float crown_area);                         //!< Calculate the crown area filled by leaves (only relevant for crown gap fractions > 0.0)

#ifdef TRACK_INDIVIDUALS
    float StartTracking(); //!< Diagnostic function to track trees born at a reference year
#endif
    
};

vector<Tree> T; //!< Definition of a vector of the Tree class

//#############################################
// Tree birth
//#############################################
//! Actions needed at birth for a tree (precisely, at time when a stem enters the > 1 cm trunk diameter class)
void Tree::Birth(int nume, int site0) {
    nblivetrees++;
    t_site = site0;
    t_sp_lab = nume;
    S[t_sp_lab].s_nbind++;
    t_multiplier_seed = 1;
    t_age = 1.0;
    t_hurt = 0;
    t_NPPneg = 0;

    //######################
    //# intraspecific var ##
    //######################
    
    int dev_rand = int(gsl_rng_uniform_int(gslrng,100000));    //Updated to 100000 from 10000 in v.3.0
    t_mult_height = d_intraspecific_height[dev_rand];
    t_mult_CR = d_intraspecific_CR[dev_rand];
    t_mult_N = d_intraspecific_N[dev_rand];
    t_mult_P = d_intraspecific_P[dev_rand];
    t_mult_LMA = d_intraspecific_LMA[dev_rand];
    t_mult_CD = d_intraspecific_CD[dev_rand];
    t_dev_wsg = d_intraspecific_wsg[dev_rand];
    t_mult_dbhmax = d_intraspecific_dbhmax[dev_rand];
    
    //#####################
    //# leaf/wood traits ##
    //#####################
    t_Pmass = S[t_sp_lab].s_Pmass * t_mult_P;
    t_Nmass = S[t_sp_lab].s_Nmass * t_mult_N;
    t_LMA = S[t_sp_lab].s_LMA * t_mult_LMA;
    t_wsg = fmaxf(S[t_sp_lab].s_wsg + t_dev_wsg, 0.05); // updated in v.3.1: Lower cutoff for normal distribution set to 0.05 instead of 0.1 (some wsg measurements in Global Wood Density Database go below 0.1)

    t_Vcmax =  CalcVcmaxm() * t_LMA;
    t_Jmax = CalcJmaxm() * t_LMA;
    t_Rdark = CalcRdark();
    
    //#################$####
    //# biometry/allometry ##
    //##################$###
    
    t_hmax = S[t_sp_lab].s_hmax;
    t_ah = S[t_sp_lab].s_ah;
    
    t_dbh = DBH0;
    t_dbhmax = S[t_sp_lab].s_dbhmax;
    t_dbhmax *= t_mult_dbhmax;
    t_dbhmax = fmaxf(t_dbhmax,DBH0 * 1.5);
    t_dbhmature = t_dbhmax*0.5; //Mean threshold of tree size to maturity - see Visser et al. 2016 Functional Ecology (suited to both understory and top-canopy species). NOTE that if we decide to keep it as a fixed species-specific value, this could be defined as a Species calss variable, and computed once in Species::Init. -- v230
   
    UpdateHeight();
    UpdateCR();
    UpdateCD();

    t_CrownDisplacement = 0;
    
    if(_BASICTREEFALL) t_Ct = CalcCt();

    //##################
    //# leaf dynamics ##
    //##################
    float crown_area = PI * t_CR * t_CR;
    float crown_area_nogaps = GetCrownAreaFilled(crown_area);
    float fraction_filled_general = 1.0 - crown_gap_fraction;
    t_fraction_filled = fminf(fraction_filled_general/(t_mult_CR * t_mult_CR),1.0);
    
    if(_LA_regulation > 0){
        //In this case, we determine both maximum LAI (theoretical if fully exposed to sunlight) and maximum leaf area (actual, i.e. also considering shading by neighboring trees)
        CalcLAImax();
        float LAIexperienced_eff;
        CalcLAmax(LAIexperienced_eff, t_LAmax);
        t_LA = 0.25 * t_LAmax;
        t_LAI = t_LA/crown_area_nogaps;
        t_carbon_storage = CalcCarbonStorageMax() * 0.5; //Initial value with half of the maximum storage
        t_carbon_biometry = 0.0;
    } else {
#ifdef CROWN_UMBRELLA
        t_LAI = dens * fminf(t_CD, 3.0);
#else
        t_LAI = dens * t_CD;
#endif
        t_LA = t_LAI * crown_area_nogaps;
    }
    CalcLeafLifespan();
    InitialiseLeafPools(); // new in v.3.1, formerly part of CalcLeafLifespan()
    
    //############
    //# sapwood ##
    //############
    float ddbh = t_dbh;     //Initially each stem can be treated as juvenile and stem cross section is mostly sapwood
    t_sapwood_area = 0.0;   // the sapwood area is initialized to zero and then updated
    UpdateSapwoodArea(ddbh);
    
#ifdef WATER
    //##########
    //# water ##
    //##########
    //Water_availability();
    t_transpiration = 0.0;
    t_WSF = t_WSF_A = 1.0; // Tree leaf lifespan and LAImax are computed under no water stress and with average climatic conditions (radiation, temperature).
    //This could/should be updated later, so that these two quantities change under water stress, and also seasonally.
    //t_WSF and t_WSF_A are then updated later in Tree::Birth to account for the real water conditions at birth.
    Water_availability(); //Roots are not set here, but at the beginning of Tree::Update (however see comments within function Tree::Water_availability)
    //UpdateRootDistribution();
#endif
    
    //###############
    //# for output ##
    //###############
#ifdef Output_ABC
    t_dbh_previous = t_dbh;
#endif

#ifdef TRACK_INDIVIDUALS
    StartTracking();
#endif
}


//#############################################
// Tree initialisation from field data
//##############################################
//! - Modelled for compatibility with Tree::Birth. For comments cf. Tree::Birth
//! - For comments regarding allometries and t_LA cf. Tree::Growth.
string GetParameter(string &parameter_name, vector<string> &parameter_names, vector<string> &parameter_values){
    int parameter_index = 0;
    while(parameter_index < parameter_names.size() && parameter_names[parameter_index] != parameter_name) parameter_index++;
    string parameter_value;
    if(parameter_index < parameter_names.size()) parameter_value = parameter_values[parameter_index];
    else {
        parameter_value = ""; // should not happen, potentially throw warning
        Rcout << "Problem finding parameter " << parameter_name << " please check input string in parameter definitions." << endl;
    }
    return(parameter_value);
}

template <typename N>
bool AreEqual(N value1, N value2, int precision){
    return abs(value1 - value2) < pow(10,-precision); // make sure that namespace std is activated, otherwise abs is only defined for integers
}

template <typename N>
void CompareParameters(N &parameter_value, N parameter_min, N parameter_max, N parameter_default, string &parameter_name, vector<string> &parameter_names, vector<string> &parameter_values, bool quiet){
    // function could be used to systematically compare empirically provided values and computed values
    // since this could result in a lot of computation and output during initialisation, we rather print out a Snapshot of the initial configuration, to be compared to input
    N parameter_value_emp;
    string parameter_value_emp_string = GetParameter(parameter_name, parameter_names, parameter_values);
    SetParameter(parameter_name, parameter_value_emp_string, parameter_value_emp, parameter_min, parameter_max, parameter_default, quiet);
    if(parameter_value_emp != parameter_default){
        int precision = 4;
        bool equal = AreEqual(parameter_value, parameter_value_emp, precision);
        if(!equal) Rcout << "Supplied parameter " << parameter_name << " does not correspond to calculated value at precision " << precision << endl;
    }
}


int Tree::BirthFromInventory(int site, vector<string> &parameter_names, vector<string> &parameter_values, int &nb_speciesrandom){
    int success = 0;
    bool quiet = 1;
    int dev_rand = int(gsl_rng_uniform_int(gslrng,100000)); // in case traits have to be drawn at random
    
    //*############################################*/
    //*## First diameter (minimum data condition ##*/
    //*############################################*/
    
    string parameter_name = "dbh";
    string parameter_value = GetParameter(parameter_name, parameter_names, parameter_values);
    SetParameter(parameter_name, parameter_value, t_dbh, 0.01f, 15.0f, 0.0f, quiet);
    
    if(t_dbh > 0.0){
        success = 1;
        
        //*####################*/
        //*## General traits ##*/
        //*####################*/
        
        nblivetrees++;
        // assign site, by default initialized to site of tree
        t_site = site;
        
        // get fromData indicator, 1 by default
        t_from_Data = 1;
        
        // get species label first
        parameter_name = "s_name";
        parameter_value = GetParameter(parameter_name, parameter_names, parameter_values);
        int species_exists = 0;
        // species run from 1 to nbspp!
        for(int s = 1; s <= nbspp; s++){
            if(parameter_value == S[s].s_name){
                t_sp_lab = s;
                species_exists = 1;
            }
        }
        if(species_exists == 0){
            t_sp_lab = int(gsl_rng_uniform_int(gslrng,nbspp)) + 1;
            nb_speciesrandom++;
            //Rcout << "Species: " << parameter_value << " not found. Initializing as random species: " << S[t_sp_lab].s_name << endl;
        }
        
        // update species counter
        S[t_sp_lab].s_nbind++;

        // CrownDisplacement
        parameter_name = "CrownDisplacement";
        parameter_value = GetParameter(parameter_name, parameter_names, parameter_values);
        SetParameter(parameter_name, parameter_value, t_CrownDisplacement, 0, 25, 0, quiet); // maximum displacement of 25m is unrealistic, but upper end where even largest possible crowns would still overlap with stem, defaults to 0
        
        //*#############################*/
        //*## Basic functional traits ##*/
        //*#############################*/
        
        // !!!: in future versions, this could be condensed by creating a template
        parameter_name = "Pmass";
        parameter_value = GetParameter(parameter_name, parameter_names, parameter_values);
        SetParameter(parameter_name, parameter_value, t_Pmass, 0.0f, 0.01f, 0.0f, quiet); // maximum value of 0.01 based on typical values in the range of 0.0001-0.001
        
        if(t_Pmass == 0.0){
            // draw random trait
            t_mult_P = d_intraspecific_P[dev_rand];
            t_Pmass = S[t_sp_lab].s_Pmass * t_mult_P;
        } else {
            // infer multiplier trait and check against supplied values if available
            t_mult_P = t_Pmass/S[t_sp_lab].s_Pmass;
            // example for how parameters could be checked
    //        string parameter_name_emp = "mult_P";
    //        CompareParameters(t_mult_P, 0.0f, 10.0f, 0.0f, parameter_name_emp, parameter_names, parameter_values, quiet);
        }
        
        parameter_name = "Nmass";
        parameter_value = GetParameter(parameter_name, parameter_names, parameter_values);
        SetParameter(parameter_name, parameter_value, t_Nmass, 0.0f, 0.1f, 0.0f, quiet); // maximum value of 0.1 based on typical values in the range of 0.01-0.05
        
        if(t_Nmass == 0.0){
            // draw random trait
            t_mult_N = d_intraspecific_N[dev_rand];
            t_Nmass = S[t_sp_lab].s_Nmass * t_mult_N;
        } else {
            // infer multiplier trait and check against supplied values if available
            t_mult_N = t_Nmass/S[t_sp_lab].s_Nmass;
        }
        
        parameter_name = "LMA";
        parameter_value = GetParameter(parameter_name, parameter_names, parameter_values);
        SetParameter(parameter_name, parameter_value, t_LMA, 0.0f, 1000.0f, 0.0f, quiet); // maximum value of 1000 is based on assumption that some trees may reach LMA as high as 500 (gymnosperms, some palm trees, etc.)
        
        if(t_LMA == 0.0){
            // draw random trait
            t_mult_LMA = d_intraspecific_LMA[dev_rand];
            t_LMA = S[t_sp_lab].s_LMA * t_mult_LMA;
        } else {
            // infer multiplier trait and check against supplied values if available
            t_mult_LMA = t_LMA/S[t_sp_lab].s_LMA;
        }
        
        parameter_name = "wsg";
        parameter_value = GetParameter(parameter_name, parameter_names, parameter_values);
        SetParameter(parameter_name, parameter_value, t_wsg, 0.0f, 1.5f, 0.0f, quiet);  // hard upper limit of 1.5 based on density of woody substance
        
        if(t_wsg == 0.0){
            // draw random trait
            t_dev_wsg = d_intraspecific_wsg[dev_rand];
            t_wsg = fmaxf(S[t_sp_lab].s_wsg + t_dev_wsg,0.05);
        } else {
            // infer deviation trait and check against supplied values if available
            t_dev_wsg = t_wsg - S[t_sp_lab].s_wsg;
        }
        
        parameter_name = "dbhmax";
        parameter_value = GetParameter(parameter_name, parameter_names, parameter_values);
        SetParameter(parameter_name, parameter_value, t_dbhmax, 0.0f, 15.0f, 0.0f, quiet);  // maximum value of 15m (Baobabs, Sequoias and Taxodium mucronatum can reach somewhere around 10m)

        if(t_dbhmax == 0.0){
            t_dbhmax = S[t_sp_lab].s_dbhmax;
            t_mult_dbhmax = d_intraspecific_dbhmax[dev_rand];
            t_dbhmax *= t_mult_dbhmax;
            if(t_dbhmax < t_dbh * 1.5){
                t_dbhmax = t_dbh * 1.5;
                t_mult_dbhmax = t_dbhmax/S[t_sp_lab].s_dbhmax;
            }
        } else {
            // infer multiplier trait and check against supplied values if available
            t_mult_dbhmax = t_dbhmax/S[t_sp_lab].s_dbhmax;
        }

        t_dbhmature = t_dbhmax * 0.5; // this correponds to the mean thresholds of tree size to maturity, according to Visser et al. 2016 Functional Ecology (suited to both understory short-statured species, and top canopy large-statured species). NOTE that if we decide to keep it as a fixed species-specific value, this could be defined as a Species calss variable, and computed once in Species::Init. -- v230
        
        //*##############################*/
        //*## Calculate derived traits ##*/
        //*##############################*/
        // LAImax and fraction_filled, although constant throughout tree's life will be calculated further down
        
        t_Vcmax =  CalcVcmaxm() * t_LMA;
        t_Jmax = CalcJmaxm() * t_LMA;
        t_Rdark = CalcRdark();
        
        // height allometry
        t_hmax = S[t_sp_lab].s_hmax;
        t_ah = S[t_sp_lab].s_ah;
        
        // leaf related traits
        if(_LA_regulation > 0) CalcLAImax();

        parameter_name = "leaflifespan";
        parameter_value = GetParameter(parameter_name, parameter_names, parameter_values);
        SetParameter(parameter_name, parameter_value, t_leaflifespan, 3.0f,1000.0f, 0.0f, quiet);
        
        parameter_name = "lambda_young";
        parameter_value = GetParameter(parameter_name, parameter_names, parameter_values);
        SetParameter(parameter_name, parameter_value, t_lambda_young, 0.0f,1.0f, 0.0f, quiet);
        
        parameter_name = "lambda_mature";
        parameter_value = GetParameter(parameter_name, parameter_names, parameter_values);
        SetParameter(parameter_name, parameter_value, t_lambda_mature, 0.0f,1.0f, 0.0f, quiet);
        
        parameter_name = "lambda_old";
        parameter_value = GetParameter(parameter_name, parameter_names, parameter_values);
        SetParameter(parameter_name, parameter_value, t_lambda_old, 0.0f,1.0f, 0.0f, quiet);
        
        if((t_leaflifespan == 0.0) | (t_lambda_young == 0.0) | (t_lambda_mature == 0.0) | (t_lambda_old == 0.0)) CalcLeafLifespan(); // if the Kikuzawa model is used, the leaflifespan will be modified by a random error term, which may considerably affect tree performance if the value is recomputed
        
        //*#######################################*/
        //*## Traits that vary during tree life ##*/
        //*#######################################*/
        // note that this rough division encodes approximations/choices in the TROLL model to not assume changes in certain functional traits during different ontogenetic stages
         
        parameter_name = "age";
        parameter_value = GetParameter(parameter_name, parameter_names, parameter_values);
        SetParameter(parameter_name, parameter_value, t_age, timestep, 10000.0f, 1.0f, quiet);
        
        parameter_name = "height";
        parameter_value = GetParameter(parameter_name, parameter_names, parameter_values);
        SetParameter(parameter_name, parameter_value, t_height, 0.0f, 150.0f, 0.0f, quiet);  // maximum value of 150m to leave a bit of room
        
        // !!!: assumption of random deviations from allometry, irrespective of neighborhood, is a problematic assumption for generic inventories
        if(t_height == 0.0){
            t_mult_height = d_intraspecific_height[dev_rand];
            UpdateHeight();
        } else {
            t_mult_height = t_height/CalcHeightBaseline(t_ah, t_hmax, t_dbh);
        }
        
        parameter_name = "CD";
        parameter_value = GetParameter(parameter_name, parameter_names, parameter_values);
        SetParameter(parameter_name, parameter_value, t_CD, 0.0f, t_height * 0.5f, 0.0f, quiet);
        
        // !!!: assumption of random deviations from allometry, irrespective of neighborhood, is a problematic assumption for generic inventories
        if(t_CD == 0.0){
            t_mult_CD = d_intraspecific_CD[dev_rand];
            UpdateCD();
        } else {
            t_mult_CD = t_CD/CalcCDBaseline(t_height);
        }
        
        parameter_name = "CR";
        parameter_value = GetParameter(parameter_name, parameter_names, parameter_values);
        SetParameter(parameter_name, parameter_value, t_CR, 0.0f, 25.0f, 0.0f, quiet);  // maximum value of 15m (Baobabs, Sequoias and Taxodium mucronatum can reach somewhere around 10m)
        
        // !!!: assumption of random deviations from allometry, irrespective of neighborhood, is a problematic assumption for generic inventories
        if(t_CR == 0.0){
            t_mult_CR = d_intraspecific_CR[dev_rand];
            UpdateCR();
        } else {
            t_mult_CR = t_CR/CalcCRBaseline(t_dbh);
        }
        
        //*##############################*/
        //*## Calculate derived traits ##*/
        //*##############################*/

        if(_BASICTREEFALL){
            parameter_name = "Ct";
            parameter_value = GetParameter(parameter_name, parameter_names, parameter_values);
            SetParameter(parameter_name, parameter_value, t_Ct, 0.0f,float(HEIGHT), 0.0f, quiet); // the default is a height fall threshold of maximum height (so sth the tree never reaches)
            if(t_Ct == 0.0) t_Ct = CalcCt();
        }
        
        float fraction_filled_general = 1.0 - crown_gap_fraction;
        t_fraction_filled = fminf(fraction_filled_general/(t_mult_CR * t_mult_CR),1.0);

        //*######################################*/
        //*## Further photosynthetic variables ##*/
        //*######################################*/
        parameter_name = "LAmax";
        parameter_value = GetParameter(parameter_name, parameter_names, parameter_values);
        SetParameter(parameter_name, parameter_value, t_LAmax, 0.0f, 100000.0f, -1.0f, quiet); // assuming LAI cannot exceed 10 m2/m2 and maximum crown area in TROLL is 25^2 * pi, then upper limit is around 20000, 100000 to be safe
        
        parameter_name = "LA";
        parameter_value = GetParameter(parameter_name, parameter_names, parameter_values);
        SetParameter(parameter_name, parameter_value, t_LA, 0.0f, 100000.0f, -1.0f, quiet); // assuming LAI cannot exceed 10 m2/m2 and maximum crown area in TROLL is 25^2 * pi, then upper limit is around 20000, 100000 to be safe - note that LA can be larger than LAmax when tree has been recently shaded and leaf turnover is slow
        
        parameter_name = "youngLA";
        parameter_value = GetParameter(parameter_name, parameter_names, parameter_values);
        SetParameter(parameter_name, parameter_value, t_youngLA, 0.0f, 100000.0f, -1.0f, quiet);
        
        parameter_name = "matureLA";
        parameter_value = GetParameter(parameter_name, parameter_names, parameter_values);
        SetParameter(parameter_name, parameter_value, t_matureLA, 0.0f, 100000.0f, -1.0f, quiet);
        
        parameter_name = "oldLA";
        parameter_value = GetParameter(parameter_name, parameter_names, parameter_values);
        SetParameter(parameter_name, parameter_value, t_oldLA, 0.0f, 100000.0f, -1.0f, quiet);
        
        parameter_name = "litter";
        parameter_value = GetParameter(parameter_name, parameter_names, parameter_values);
        SetParameter(parameter_name, parameter_value, t_litter, 0.0f, 100000.0f, -1.0f, quiet);
        
        float crown_area = PI*t_CR*t_CR;
        float crown_area_nogaps = GetCrownAreaFilled(crown_area);
        
        if(t_LAmax >= 0.0 && t_LA >= 0.0 && t_youngLA >= 0.0 && t_matureLA >= 0.0 && t_oldLA >= 0.0 && t_litter >= 0.0){
            // there could be more consistency checks here (e.g. t_youngLA + t_matureLA + t_oldLA should be approximately t_LA)
            t_LAI = t_LA/crown_area_nogaps;
        } else {
            if(_LA_regulation > 0){
                float LAIexperienced_eff;
                CalcLAmax(LAIexperienced_eff, t_LAmax);     // !!!: problematic calculation if only classic inventory data is provided (i.e. x/y/dbh/s_name): we calculate the maximum leaf area for an empty canopy, thus grossly overestimating it for trees in the understory --> first improvement would be implementing calculation of this variable from highest tree to smallest tree and successively allocating leaves. Cf. the currently not used CalcLAinitial(). Interestingly, when trying this, the effects were not very large, probably because they are overshadowed by the impact of random allometric deviations and crown overlap.
                t_LA = t_LAmax;   // assume half the maximum leaf area?
                t_LAI = t_LA/crown_area_nogaps;
            } else {
#ifdef CROWN_UMBRELLA
                t_LAI = dens * fminf(t_CD, 3.0);
#else
                t_LAI = dens * t_CD;
#endif
                t_LA = t_LAI * crown_area_nogaps;
            }
            InitialiseLeafPools();
        }
        
        parameter_name = "sapwood_area";
        parameter_value = GetParameter(parameter_name, parameter_names, parameter_values);
        float ba = t_dbh * t_dbh * 0.25 * PI;
        SetParameter(parameter_name, parameter_value, t_sapwood_area, 0.0f, ba, 0.0f, quiet);
        
        if(t_sapwood_area == 0.0){
            float ddbh = fminf(t_dbh, 0.04f);   // limit the approximate sapwood thickness to 5cm
            UpdateSapwoodArea(ddbh);
        }
        
        if(_LA_regulation > 0){
            float carbon_storage_max = CalcCarbonStorageMax();
            parameter_name = "carbon_storage";
            parameter_value = GetParameter(parameter_name, parameter_names, parameter_values);
            SetParameter(parameter_name, parameter_value, t_carbon_storage, 0.0f, carbon_storage_max, -1.0f, quiet);
            if(t_carbon_storage == -1.0) t_carbon_storage = carbon_storage_max * 0.5; // We here initialize trees with half their maximum storage
            
            parameter_name = "carbon_biometry";
            parameter_value = GetParameter(parameter_name, parameter_names, parameter_values);
            SetParameter(parameter_name, parameter_value, t_carbon_biometry, 0.0f, carbon_storage_max * 10.0f, 0.0f, quiet);
        }
        
        parameter_name = "hurt";
        parameter_value = GetParameter(parameter_name, parameter_names, parameter_values);
        unsigned short hurt_min = 0, hurt_max = USHRT_MAX, hurt_default = 0;
        SetParameter(parameter_name, parameter_value, t_hurt, hurt_min, hurt_max, hurt_default, quiet);
        
        parameter_name = "NPPneg";
        parameter_value = GetParameter(parameter_name, parameter_names, parameter_values);
        SetParameter(parameter_name, parameter_value, t_NPPneg, 0, INT_MAX, 0, quiet);
        
        parameter_name = "multiplier_seed";
        parameter_value = GetParameter(parameter_name, parameter_names, parameter_values);
        SetParameter(parameter_name, parameter_value, t_multiplier_seed, 1, INT_MAX, 1, quiet);
        
        //*##############################*/
        //*## "Convenience" parameters ##*/
        //*##############################*/
        // these parameters can be set to 0, as they are recomputed each timestep in the actual light environment
        // will be computed for initial configuration after allocation of leaves to voxel field
        t_GPP = t_NPP = t_Rday = t_Rnight = t_Rstem = 0.0;
        
#ifdef WATER
        //*###########*/
        //*## water ##*/
        //*###########*/
            
        //Water_availability();
        t_transpiration = 0.0;
        t_WSF = t_WSF_A = 1.0; //  in doing so, the tree leaflifespan and LAImax are here computed under no water stress and average climatic conditions (radiation, temperature). This could/should be updated later, so that these two quantities change under water stress, and also with seasons. For now, t_WSF and t_WSF_A are then updated later in Tree::Birth to account for the real water conditions at birth.
        Water_availability();
        //roots are not set here in this first version, but at the beginning of Tree::Update, but see comments at Tree::Water_availability
        //UpdateRootDistribution();
#endif
        //*################*/
        //*## for output ##*/
        //*################*/
#ifdef Output_ABC
        //parameter_name = "dbh_previous";
        //parameter_value = GetParameter(parameter_name, parameter_names, parameter_values);
        //SetParameter(parameter_name, parameter_value, t_dbh_previous, 0.0f, t_dbh, t_dbh, quiet);
        t_dbh_previous = t_dbh; // check whether proper initialisation is needed
#endif
#ifdef TRACK_INDIVIDUALS
        StartTracking();
#endif
    }
    return(success);
}

// v.3.1: new function to initialize trees more realistically from inventories, not used yet
//void Tree::CalcLAinitial(){
//    if(t_LA < 0.0){
//        // 1. determine leaf area and related variables, based on current environment
//        float crown_area = PI*t_CR*t_CR;
//        float crown_area_nogaps = GetCrownAreaFilled(crown_area);
//
//        if(_LA_regulation > 0){
//            float LAIexperienced_eff;
//            CalcLAmax(LAIexperienced_eff, t_LAmax);
//            t_LA = t_LAmax;   // assume half the maximum leaf area?
//            t_LAI = t_LA/crown_area_nogaps;
//        } else {
//#ifdef CROWN_UMBRELLA
//            t_LAI = dens * fminf(t_CD, 3.0);
//#else
//            t_LAI = dens * t_CD;
//#endif
//            t_LA = t_LAI * crown_area_nogaps;
//        }
//        InitialiseLeafPools();
//
//        if(t_sapwood_area == 0.0){
//            float ddbh = fminf(t_dbh, 0.04f);   // initial sapwood thickness of ca. 2.5cm
//            UpdateSapwoodArea(ddbh);
//        }
//
//        // 2. allocate the leaves to the LAI3D field
//        // nota bene: we here use the same function as CalcLAI3D, with one exception: LAI2dens_cumulated instead of LAI2dens; this means that we allocate the cumulated LAI in each layer and do not require any summation afterwards
//        int site_crowncenter = t_site + t_CrownDisplacement;
//        int row_crowncenter = site_crowncenter/cols;
//        int col_crowncenter = site_crowncenter%cols;
//
//        float LA_cumulated = 0.0;   //Currently, an output variable is required by LoopLayerUpdateCrownStatistic_template, we here use LA_cumulated as control variable
//
//        int crown_top = int(t_height);
//        int crown_base = int(t_height - t_CD);
//        int max_shells = min(crown_top - crown_base + 1, 4);    //since the new crown shapes
//        float fraction_filled_target = t_fraction_filled;
//
//        for(int shell_fromtop = 0; shell_fromtop < max_shells; shell_fromtop++){
//            LoopLayerUpdateCrownStatistic_template(row_crowncenter, col_crowncenter, t_height, t_CR, t_CD, fraction_filled_target, shell_fromtop, GetRadiusSlope, t_LAI, LA_cumulated, LAI2dens_cumulated, UpdateLAI3D);
//        }
//    }
//}


//###############################################
// Update of the LAI3D field
//! called by UpdateField
//#################################################
//! - modified in v.2.3: additional contribution to voxels that are not fully occupied by the tree crown. !!!: this does not calculate LAI3D directly, this only calculates the density in each voxel belonging to a tree. The final LAI field is calculated outside of the class Tree
//! - modified in v.2.4 and v.2.5: introducing an alternative crown shape, "umbrella"-like, inspired by previous shell models and similar to the crown shapes in the PPA. If activated, crowns contain three layers of vegetation that, once the crown goes beyond 3m in depth, will bend downwards on the edges with a linear slope. Since v.2.5 all loops (CalcLAI, Fluxh, CalcLAmax) are executed through the same template. This allows to implement other crown shapes in the future and ensures that modifications are carried through across the code
#ifdef CROWN_UMBRELLA
void Tree::CalcLAI() {
    if(t_age > 0){
        int site_crowncenter = t_site + t_CrownDisplacement;
        int row_crowncenter = site_crowncenter/cols;
        int col_crowncenter = site_crowncenter%cols;

        float LA_cumulated = 0.0;   //Currently, an output variable is required by LoopLayerUpdateCrownStatistic_template, we here use LA_cumulated as control variable

        int crown_top = int(t_height);
        int crown_base = int(t_height - t_CD);
        int max_shells = min(crown_top - crown_base + 1, 4);    //since the new crown shapes
        float fraction_filled_target = t_fraction_filled;

        for(int shell_fromtop = 0; shell_fromtop < max_shells; shell_fromtop++){
            LoopLayerUpdateCrownStatistic_template(row_crowncenter, col_crowncenter, t_height, t_CR, t_CD, fraction_filled_target, shell_fromtop, GetRadiusSlope, t_LAI, LA_cumulated, LAI2dens, UpdateLAI3D);
        }
    }
}
#else
void Tree::CalcLAI() {
    if(t_age > 0){
        int crown_base = int(t_height-t_CD),
        crown_top = int(t_height);
        int site_crowncenter = t_site + t_CrownDisplacement;
        int row_crowncenter = site_crowncenter/cols;
        int col_crowncenter = site_crowncenter%cols;
        
        float fraction_abovetop = t_height - float(crown_top);
        float fraction_belowbase = float(crown_base + 1) - (t_height - t_CD);
        
        float crown_area = PI * t_CR * t_CR;     // floor of crown_area to bound area accumulation
        int crown_intarea = int(crown_area);   // floor of crown_area to bound area accumulation
        crown_intarea = max(crown_intarea,1);                                 // minimum area of crown (1)
        crown_intarea = min(crown_intarea,1963);                              // maximum area of crown (radius 25), int(3.14*25*25), int(3.14*25*25)
        
        float dens_avg = t_LAI/t_CD;
        float fraction_filled_target = t_fraction_filled;
        
        for(int h=crown_base;h<=crown_top;h++){
            float fraction_filled_actual = 0.0;
            float dens_layer;

            dens_layer = dens_avg;
            if(crown_top == crown_base) dens_layer *= t_CD;
            else if(h == crown_top) dens_layer *= fraction_abovetop;
            else if(h == crown_base) dens_layer *= fraction_belowbase;
            
            for(int i = 0; i < crown_intarea; i++){
                if(fraction_filled_actual > fraction_filled_target){
                    fraction_filled_actual = (fraction_filled_actual * float(i))/(float(i) + 1.0);
                } else {
                    fraction_filled_actual = (fraction_filled_actual * float(i) + 1.0)/(float(i) + 1.0);
                    int site_relative = LookUp_Crown_site[i];
                    int row = row_crowncenter + site_relative/51 - 25;
                    int col = col_crowncenter + site_relative%51 - 25;
                    
                    if(row >= 0 && row < rows && col >= 0 && col < cols){
                        int site=col+cols*row+SBORD;
                        LAI3D[h][site] += dens_layer;
                    }
                }
            }
        }
    }
}
#endif

#ifdef WATER

//##################################################
// Computation of the tree water availability in the root zone
//####################################################
//! - Tree::Water_availability could be divided into two functions:
//! -# Water_availability: the equivalent of Tree::Fluxh but for water, ie compute the tree water conditions, and which updates t_phi_root and t_WSF
//! -# another function that could be called UpdateRootDistribution, similar to UpdateLeafDynamics and UpdateTreeBiometry, that would update t_root_depth and t_soil_layer_weight and t_root_biomass, at the end of Tree::Growth (and in Tree::Birth)
//! The current use of one function was chosen for simplicity's sake, but we could shift to a version with 2 functions if we prefer similarity to what has been already done
void Tree::Water_availability() {
    
    if(t_LA > 0.0){       // TO BE CHECKED: what happens to a tree with leafarea=0 in the following timesteps ?
    //Tree root biomass
        float total_root_biomass=t_LA*(S[t_sp_lab].s_LMA);
     //In the absence of a more explicit allocation scheme, we assume that the total root biomass=the total leaf biomass. This may be discussed and changed. Eg. in Schippers et al. 2015 Functional Plant Biology, they assume that root biomass is 1.4 times leaf biomass... More importantly, the tree-level carbon budget should be closed and balanced. Needs to be specified that this correponds to the total FINE root biomass. Note that similarly, in ED2 (Xu et al. 2016), a constant ratio of 1 is assumed between leaf biomass and fine root biomass (whereas a constant ratio of 0.25 is assumed between coarse root and aboveground stem biomass). But leaf and root phenology follow slightly different dynamics (see Xu et al. 2016 SI) so unclear how this is consistent...?

        //Tree root depth
        //t_root_depth=fminf(layer_depth[(nblayers_soil-1)],pow((0.001*total_root_biomass),0.8)*0.2173913);       //this is the tree root depth, computed according to Arora & Boer 2003 Earth interactions (see equ. 11 therein). Instead of assuming a fixed root exponential profile, that typically results in a fixed root depth from recruitment to death, hence overestimating root vertical growth and depth for small saplings, they derived a root distribution profile that depends on root biomass. The simulated root depth and distribution have to be checked. 0.2173913=3/b with b=13.8
        //t_root_depth=fminf(layer_depth[(nblayers_soil-1)],pow((0.001*total_root_biomass),0.1)*0.7);
        //t_root_depth=fmaxf(2.0, fminf(layer_depth[(nblayers_soil-1)],pow((0.001*total_root_biomass),0.1)*0.7));
        //t_root_depth=fminf(layer_depth[(nblayers_soil-1)], 0.06410256*t_height+1.435897);  // this dependency of tree root depth with tree height is highly questionable -- cf. eg. Stahl et al. 2013 Oecologia, but see also Brum et al. 2019 Journal of Ecology-- but parcimonious. Note that neither Stahl et al. 2013 nor Brum et al. 2019 reported actual root depth, but the "depth of water uptake". Should probably depends more on the total soil depth, and average soil water availabilty -- cf. distribution of maximal root depth per biomes in Canadell/Jackson et al.
        //t_root_depth=0.22*pow(t_dbh*100, 0.54); // this is the allometry used in ED2, Xu et al. 2016, for evergreen trees. Parameter values were fixed based on Kenzo et al. 2009 Journal of Tropical Biology, which reported on data from excavated trees in wet secondary forests in Malaysia, although Xu et al. 2016 applied it in a seasonally dry tropical forests in Costa Rica. This allometry was then compared against the one obtained from excavated trees in a seasonally dry tropical forests in Costa Rica by Smith-Martin et al. 2019 New Phytologist: although the shape and the differences among the allometries for deciduous and evergreen trees were in overall agreement with observations, the ED2 allometry generally underestimated the observed root depth. As it seems that dry forest species have deeper root than wet forest species (see e.g. Holbrook et al. 1995, cited in Smith-Martin et al. 2019, or Markesteijn & Poorter 2009), this should be better suited to our application to wet forest although this remains to be confronted with data. This allometry gives a root depth of 22cm and 2.65 m for trees with dbh=1cm and 1m respectively. Note that in Xu et al., the first parameter (here 0.22) varied among phenological types, so that root depth of evergreen trees is about twice the ones of deciduous. This link between plant phenology and rooting depth was found empirically in Smith-Martin et al. 2019 New Phytologist, Hasselquist et al. 2010 Oecologia, while Markesteijn & Poorter found a correlation between root depth and stem density on first year seedling in Panama. This link between phenology and rooting depth with higher rooting depth for evergreen species was needed to sustain leaf cover in simulations with ED2, despite their higher leaf and stem drought tolerance (P50 and TLP; Smith-Martin et al. 2019). In absence of data, we here assumed this allometry suits to all species but this has to be discussed !
        t_root_depth=fminf(0.35*pow(t_dbh*100, 0.54), layer_depth[(nblayers_soil-1)]); // this is the allometry used in ED2-hydro, Xu et al. 2016, for evergreen trees, with one parameter, b1=root_depth(dbh=1cm), changed to correct the overall underestimation of tree rootdepth it leads to (cf. Smith-Martin et al. 2019 New phytol.). In absence of data on root depth (in general, and even more at the species level, see email with V. Freycon & B. Ferry january 20th 2020), this should probably be calibrated/fine-tuned.
        float i_root_depth=1.0/t_root_depth;
        
        //Tree water potential in the root zone (or predwan water potential)
        float shallow_bound=1.0;
        float deep_bound=1.0;
        float sumG=0.0;
        t_phi_root=0.0;
        if(isnan(t_phi_root)) {
            Rcout << "nan t_phi_root" << endl;
            Rcout << t_phi_root << endl;
        }
        for(int l=0; l<nblayers_soil; l++) {
            deep_bound=exp(-3.0*i_root_depth*layer_depth[l]);
            //deep_bound=exp(-4.02*i_root_depth*layer_depth[l]); // by consitency with the root depth allometry, we here used the parameter value used by Xu et al. 2016 for evergreen trees. This value (log(beta)) was defined based on Jackson et al. 1996 Oecologia.
            //t_soil_layer_weight[l]=shallow_bound-deep_bound;                        //the weight for each soil layer are the relative tree root biomass in this layer. This is the most classic approach, however probably not fully relevant, inasmuch as trees may equilibrate "preferentially" with the wettest part of the soil, where water is more available and more easily exctractable. Hence another possible weighting integrates the soil-to-root conductance into account (as in de Kauwe et al. 2015; Duursma & Medlyn 2011). See below.
            t_root_biomass[l]=total_root_biomass*(shallow_bound-deep_bound);            // this is the root biomass in layer l, computed from the integration of the root biomass exponential profile in this layer, following Arora & Boer 2003. This also corresponds to the shape of cumulative root fraction used by Jackson et al. 1996 Oecologia, who gathered a large global database of root distributions with this equation. It was thus used in many models, e.g. Duursma & Medlyn 2012; Xu et al. 2016.
            //t_soil_layer_weight[l]=t_root_biomass[l]*10.0/(-log(sqrt(PI*t_root_biomass[l]*10.0)*0.001)); // this soil layer weight integrates the soil-to-root conductance into account (as in de Kauwe et al. 2015; Duursma & Medlyn 2012)
            t_soil_layer_weight[l]=t_root_biomass[l]*10.0/(abs(log(sqrt(PI*t_root_biomass[l]*10.0))*0.001)); // this soil layer weight integrates the soil-to-root conductance into account (as in de Kauwe et al. 2015; Duursma & Medlyn 2012)
            
            t_phi_root+=t_soil_layer_weight[l]*KsPhi[l][site_DCELL[t_site]];   //the water potential in the root zone is computed as the weighted mean of the soil water potential in each soil layer in the DCELL where the tree stands. Note that KsPhi was here not computed as Ks[l][site_DCELL[t_site]]*soil_phi3D[l][site_DCELL[t_site]], to avoid some potential divergence for very low water content, and due to the limit of float type, but directly as the exact power of SWC -- see in UpdateField.
            if(isnan(t_phi_root)) {
                Rcout << "nan t_phi_root: " << endl;
                Rcout << l << "\t" << t_soil_layer_weight[l] << "\t" << KsPhi[l][site_DCELL[t_site]] << endl;
            }
            t_soil_layer_weight[l]*=Ks[l][site_DCELL[t_site]];
            
            //if(t_soil_layer_weight[l]<=0) Rcout << "t_soil_layer_weight[l]=" << t_soil_layer_weight[l] << " t_root_biomass[l]=" << t_root_biomass[l] << " Ks=" << Ks[l][site_DCELL[t_site]] << " Ks*Phi soil =" << KsPhi[l][site_DCELL[t_site]] << " phi soil=" <<   soil_phi3D[l][site_DCELL[t_site]] << endl;
            //t_soil_layer_weight[l]=t_root_biomass[l]*10/(-log(sqrt(PI*t_root_biomass[l]*10)*0.001));
            //t_phi_root+=t_soil_layer_weight[l]*fmaxf(0.0,(KsPhi2[l][site_DCELL[t_site]]-KsPhi[l][site_DCELL[t_site]]*t_s->s_tlp));  //the water potential in the root zone is computed as the weighted mean of the soil water potential in each soil layer
            //t_soil_layer_weight[l]*=fmaxf(0.0,(KsPhi[l][site_DCELL[t_site]]-Ks[l][site_DCELL[t_site]]*t_s->s_tlp));
            sumG+=t_soil_layer_weight[l];
            shallow_bound=deep_bound;
            
            if(t_soil_layer_weight[l]<0.0 || isnan(t_soil_layer_weight[l])) {
                Rcout << "incorrect soil_layer_weight: " << endl;
                Rcout << l << "\t" << t_soil_layer_weight[l] << "\t" << t_root_biomass[l] << "\t" << Ks[l][site_DCELL[t_site]] << "\t" << KsPhi[l][site_DCELL[t_site]] << "\t" << -log(sqrt(PI*t_root_biomass[l]*10)*0.001) << "\t" << deep_bound << "\t" << shallow_bound ;
                Rcout <<endl;
            }
        }
        
        if (sumG>0.0) {
            float isumG=1.0/sumG;
            for (int l=0; l<nblayers_soil; l++) {
                t_soil_layer_weight[l]*=isumG;
            }
            t_phi_root*=isumG;
            if (isnan(t_phi_root)) {
                Rcout << "nan t_phi_root" << endl;
                Rcout << isumG << endl;
            }
        }
        else {
            float iRootB=1.0/total_root_biomass;
            for (int l=0; l<nblayers_soil; l++) {
                t_phi_root+=t_root_biomass[l]*soil_phi3D[l][site_DCELL[t_site]];
                if (isnan(t_phi_root)) {
                    Rcout << "nan t_phi_root" << endl;
                    Rcout << t_root_biomass[l] << "\t" << soil_phi3D[l][site_DCELL[t_site]] << endl;
                }
                t_soil_layer_weight[l]=t_root_biomass[l]*iRootB;
            }
            t_phi_root*=iRootB;
            if (isnan(t_phi_root)) {
                Rcout << "nan t_phi_root" << endl;
                Rcout << iRootB << endl;
            }
        }
        
        float sum_weight=0.0;
        for (int l=0; l<nblayers_soil; l++) {
            sum_weight+=t_soil_layer_weight[l];
        }
        if (sum_weight>1.5) {
            Rcout << "Weird weights in Water_availability; sum_weight=" << sum_weight << " sumG=" << sumG << " total_root_biomass=" << total_root_biomass << " t_phi_root=" << t_phi_root ;
            if (sumG>0.0) {
                float isumG=1.0/sumG;
                Rcout << " isumG=" << isumG << endl;
            }
            Rcout << "t_soil_layer_weight[l]: ";
            for (int l=0; l<nblayers_soil; l++) {
                Rcout <<t_soil_layer_weight[l] << "\t";
            }
            Rcout << endl;
            Rcout << "soil_phi: ";
            for (int l=0; l<nblayers_soil; l++) {
                Rcout << soil_phi3D[l][site_DCELL[t_site]] << "\t";
            }
            Rcout << endl;

        }
        
        t_phi_root-=0.01*t_height; // this is to account for the tree height effect on leaf water potential and stress, when the water column and the leaf water potential are not explicitely accounted for. //! !!!: FF, where from?
        
        if (isnan(t_phi_root)) {
            Rcout << "nan t_phi_root" << endl;
            Rcout << t_height << endl;
        }
        
        //! Tree water stress factors
        
        //t_WSF=fminf(1.0, fmaxf(0.0, ((SWC3D[0][site_DCELL[t_site]]-Min_SWC[0])/(Max_SWC[0]-Min_SWC[0])))); // this is the simple linear WSF, with SWC as independent varible, used in lots of model (see Powell et al. 2013 New Phytol, De Kauwe et al. 2015 Biogeosciences, Laio et al. 2001 Advances in Water resources, Egea et al. 2011 AFM....)
        //t_WSF=fminf(1.0, fmaxf(0.0, (t_phi_root-(t_s->s_tlp))*(t_s->s_dWSF))); // this is the linear WSF, with wtare potential as independent variable, used in CLM model (see Powell et al. 2013 New Phytologist, Verhoef & Egea 2011 AFM)
        //t_WSF=exp((log(0.05)/t_s->s_tlp)*t_phi_root); // this is the WSF, to simulate stomatal limitation (ie. hinder g1), drawn from Zhou et al. 2013 AFM, and de Kauwe et al. 2015 Biogeosciences. If this version of WSF is finally adopted, the parameter b=log(0.05)/t_s->s_tlp, should be declare as species variable (instead of s_dWSF).
        t_WSF=exp(S[t_sp_lab].s_b*t_phi_root); // this is the WSF shape used to simulate stomatal limitation (ie. hinder g1), drawn from Zhou et al. 2013 AFM, and de Kauwe et al. 2015 Biogeosciences, but with a different parameterization for the parameter b (using the relationship between phi_gs90 and tlp from Martin-StPaul et al. 2017 Ecology letters, and assuming the WSF=0.9 at phi_gs90).
        //float par=t_s->s_tlp+1;
        //t_WSF_A=(1.0+exp(6.0*par))/(1.0+exp(6.0*(par-t_phi_root))); // this is the WSF, to simulate non-stomatal limitation (ie. hinder Vcmax and Jmax), drawn from Zhou et al. 2013 AFM, and de Kauwe et al. 2015 Biogeosciences
        //t_WSF_A=(1.0+exp(3.0*par))/(1.0+exp(3.0*(par-t_phi_root))); // this is the WSF, to simulate non-stomatal limitation (ie. hinder Vcmax and Jmax), drawn from Zhou et al. 2013 AFM, and de Kauwe et al. 2015 Biogeosciences
        t_WSF_A=1/(1+pow(t_phi_root*S[t_sp_lab].s_itlp, 6)); // this is the WSF used to hinder Vcmax and Jmax in Xu et al. 2016 (equ. S5) (ED2-hydro).

        
        if (t_WSF < 0.0 || t_WSF_A < 0.0 || t_WSF>1.0 || t_WSF_A >1.0 ||t_phi_root >0.0 || isnan(t_WSF) || isnan(t_WSF_A) || isnan(t_phi_root)) {
            Rcout << "incorrect value in one of WSF, WSF_A, t_phi_root " << endl;
            Rcout <<t_WSF << "\t" << t_phi_root << "\t" << S[t_sp_lab].s_tlp  << "\t" << t_dbh << "\t" << t_height << "\t" << t_age << "\t" << S[t_sp_lab].s_phi_lethal << "\t" << sumG;
            Rcout <<endl;
        }
    }
}


//###################################################################
// Contribution of trees to the stand Transpiration field. Called by UpdateField
//####################################################################
//! - Adds up each tree contribution to the stand Transpiration field, that is the water removed from the soil through all tree transpiration.
//! - Similar to CalcLAI, that adds up each tree contribution to LAI3D field.
void Tree::Water_uptake() {
    if(t_age > 0.0) {
        int l = 0;
        float depth = 0.0;
        while (t_root_depth > depth && l < nblayers_soil) {
            Transpiration[l][site_DCELL[t_site]] += t_soil_layer_weight[l] * t_transpiration;
            if (t_soil_layer_weight[l] < 0.0 || t_transpiration < 0.0 ) {
                Rcout << setprecision(10);
                Rcout << "Problem with soil_layer_weight and transpiration at site: " << t_site << " layer: " << l << " depth: " << depth << endl;
                Rcout << t_soil_layer_weight[l] << "\t" << t_transpiration << "\n";
            } // debugging, should probably be commented in published code
            depth = layer_depth[l]; // moved by FF so that both indices (depth, l) are updated next to each other
            l++;
        }
    }
}

#endif

//##################################################
// Computation of PPFD right above the tree -- called by Tree::Birth and Tree::Growth
//####################################################
//! Mean light flux received by the tree crown layer at height h new version (PPFD symmetrical with T and VPD); PPFD, VPD, T and leafarea of a layer are now local variables (not tree variables); v2.3.0, updated in v.2.5
//! - v.2.3.: Tree::Fluxh() computes the average light flux received by a tree crown layer at height h , and also the average VPD and T (modified 1/02/2016)
//! - modified in v.2.4: weighting of each layer's GPP by the leafarea in the layer, this is also computed here
//! - modified in v.2.4 and v.2.5: introducing an alternative crown shape, "umbrella"-like, inspired by previous shell models and similar to the crown shapes in the PPA. If activated, crowns contain three layers of vegetation that, once the crown goes beyond 3m in depth, will bend downwards on the edges with a linear slope. Since v.2.5 all loops (CalcLAI, Fluxh, CalcLAmax) are executed through the same template. This allows to implement other crown shapes in the future and ensures that modifications are carried through across the code
#ifdef CROWN_UMBRELLA
void Tree::Fluxh(int h,float &PPFD, float &VPD, float &Tmp, float &leafarea_layer) {

    int site_crowncenter = t_site + t_CrownDisplacement;
    int row_crowncenter = site_crowncenter/cols;
    int col_crowncenter = site_crowncenter%cols;
    int shell_fromtop = int(t_height)+1 - h;

    float canopy_environment_cumulated[4] = {0.0,0.0,0.0,0.0};
    float fraction_filled_target = t_fraction_filled;
    
    LoopLayerUpdateCrownStatistic_template(row_crowncenter, col_crowncenter, t_height, t_CR, t_CD, fraction_filled_target, shell_fromtop, GetRadiusSlope, t_LAI, canopy_environment_cumulated, LAI2dens, GetCanopyEnvironment);

    float LA_layer = canopy_environment_cumulated[0];
    float iLA_layer;
    if(LA_layer > 0.0) iLA_layer = 1.0/LA_layer;
    else iLA_layer = 0.0;

    leafarea_layer = LA_layer;
    PPFD = canopy_environment_cumulated[1] * iLA_layer;
    VPD = canopy_environment_cumulated[2] * iLA_layer;
    Tmp = canopy_environment_cumulated[3] * iLA_layer;
}

#else
void Tree::Fluxh(int h, float &PPFD, float &VPD, float &Tmp, float &leafarea_layer) {

    int site_crowncenter = t_site + t_CrownDisplacement;
    int row_crowncenter = site_crowncenter/cols;
    int col_crowncenter = site_crowncenter%cols;
  
    float crown_area = fmaxf(PI * t_CR * t_CR,0.0);
    int crown_intarea = int(crown_area);     //floor of crown_area to bound area accumulation
    crown_intarea = max(crown_intarea,1);                                 //minimum area of crown (1)
    crown_intarea = min(crown_intarea,1963);                              //maximum area of crown (radius 25), int(3.14*25*25)

    float fraction_filled_target = t_fraction_filled;
    float fraction_filled_actual = 0.0;
    
    int crown_intarea_gaps = 0;
    int crown_intarea_allocated_nogaps = 0;
    
    //loop over LookUp table, until crown_intarea is reached
    for(int i=0; i < crown_intarea; i++){
        if(fraction_filled_actual > fraction_filled_target){
            fraction_filled_actual = (fraction_filled_actual * float(i))/(float(i) + 1.0);
            crown_intarea_gaps++;
        } else {
             fraction_filled_actual = (fraction_filled_actual * float(i) + 1.0)/(float(i) + 1.0);
            int site_relative = LookUp_Crown_site[i];
            int row = row_crowncenter + site_relative/51 - 25;
            int col = col_crowncenter + site_relative%51 - 25;

            if(row >= 0 && row < rows && col >= 0 && col < cols){
                int site=col+cols*row+SBORD;
                float absorb_prev = LAI3D[h][site];
                float absorb_current = LAI3D[h-1][site];
                float absorb_delta = absorb_current - absorb_prev;
                if(absorb_delta < 0.0) absorb_delta = 0.0;    //! eliminate rounding errors
                int intabsorb = CalcIntabsorb(absorb_prev, absorb_delta);
                PPFD += WDailyMean*LookUp_flux_absorption[intabsorb];
                VPD += VPDDailyMean*LookUp_VPD[intabsorb];
                Tmp += tDailyMean - LookUp_T[intabsorb];
                crown_intarea_allocated_nogaps++;
            }
        }
    }
    
    //weighting has to be done via the actually allocated crown area (integer), not the floating point value
    float icrown_intarea_allocated = 1.0/float(crown_intarea_allocated_nogaps);

    PPFD *= icrown_intarea_allocated;
    VPD  *= icrown_intarea_allocated;
    Tmp  *= icrown_intarea_allocated;

    //weighting of each layer
    float crown_area_nogaps;
    if(fraction_filled_actual > fraction_filled_target) crown_area_nogaps = float(crown_intarea - crown_intarea_gaps);
    else crown_area_nogaps = crown_area - float(crown_intarea_gaps);
    
    int h_index = h - 1;
    int crown_top = int(t_height);
    int crown_base = int(t_height - t_CD);
    float fraction_abovetop = t_height - float(crown_top);
    float fraction_belowbase = float(crown_base + 1) - (t_height - t_CD);
    float dens_avg = t_LAI/t_CD;
    
    float dens_layer = dens_avg;
    if(crown_top == crown_base) dens_layer *= t_CD;
    else if(h_index == crown_top) dens_layer *= fraction_abovetop;
    else if(h_index == crown_base) dens_layer *= fraction_belowbase;
    
    //given constant density within layer, we just need to multiply by area
    leafarea_layer = dens_layer * crown_area_nogaps;
}
#endif

//#############################
// Empirical functions (traits)
//#############################
float Tree::CalcVcmaxm(){
    float SLA=10000.0/t_LMA;
    float Vcmaxm = pow(10.0, fminf((-1.56+0.43*log10(t_Nmass*1000.0)+0.37*log10(SLA)), (-0.80+0.45*log10(t_Pmass*1000.0)+0.25*log10(SLA)))); // this is equation 2 in Domingues et al 2010 PCE (coefficients from fig7) which made better fits than equation 1 (without LMA)
    return(Vcmaxm);
}

float Tree::CalcJmaxm(){
    float SLA=10000.0/t_LMA;
    float Jmaxm = pow(10.0, fminf((-1.50+0.41*log10(t_Nmass*1000.0)+0.45*log10(SLA)), (-0.74+0.44*log10(t_Pmass*1000.0)+0.32*log10(SLA)))); // added as a Species member variable 14-04-2015; this is equ 2 in Domingues et al 2010 PCE (coefficients from fig7)
    return(Jmaxm);
}

float Tree::CalcRdark(){
    float Parea = t_Pmass * t_LMA;
    float Narea = t_Nmass * t_LMA;
    float Rdark = (1.3893 + (0.0728 * Narea) + (0.0015 * Parea) + (0.0095 * t_Vcmax) - (0.0358 * 26.2)); //since v.2.5: correction of Atkin et al. 2015 New phytologist formula. The original formula was based on mean-centered values (cf. Atkin et al. 2015, and the clarification/correction published afterwards), unfortunately only one formula (PFT-specific formula) with absolute values is provided and this is the one used here, cf. corrigendum Table6 a): https://nph.onlinelibrary.wiley.com/doi/10.1111/nph.14055
    // t_Rdark=t_LMA*(8.5341-130.6*t_Nmass-567.0*t_Pmass-0.0137*t_LMA+11.1*t_Vcmaxm+187600.0*t_Nmass*t_Pmass)*0.001; //t_Rdark corresponds to leaf maintenance respiration. From Table 6 in Atkin et al 2015 New phytologist v.2.0
    return(Rdark);
}

//#######################
// Death rate calculation
//#######################
float Tree::DeathRateNDD(float dbh, int nppneg, float ndd) {
    float dr=0;
    float basal=m*(1-t_wsg);
    float dd=deltaD*ndd*(1-2*dbh/t_dbhmax);
    
    dr=basal;
    if(nppneg > t_leaflifespan) dr+=1.0/timestep;
    if(dd > 0) dr+=dd;
    return dr*timestep;
}

#ifdef WATER
// !!!: change by FF, removed PPFD from argument list, as never used
float Tree::DeathRate(float dbh, int nppneg, float phi_root) {
    float dr=0;
    float basal=fmaxf(m-m1*t_wsg,0.0);
    
    dr=basal;
    if (nppneg > t_leaflifespan) dr+=1.0/timestep;
    // if the water availabiliy in the root zone is below the lethal level, the tree dies, !!!: not that deterministic, right?
    if (phi_root < (S[t_sp_lab].s_phi_lethal)) dr+=1.0/timestep;
    if (iter == int(nbiter-1) && _OUTPUT_extended == 1) output_extended[4] << iter << "\t" << t_wsg << "\t"  << dbh << "\t" << basal << "\t" << dr   <<  "\n";
    return dr*timestep;
}
#else
float Tree::DeathRate(float dbh, int nppneg) {
    float dr=0.0;
    float basal=fmaxf(m-m1*t_wsg,0.0);

    dr=basal;
    if (nppneg > t_leaflifespan) dr+=1.0/timestep;
    if (iter == int(nbiter-1) && _OUTPUT_extended == 1) output_extended[4] << iter << "\t" << t_wsg << "\t"  << dbh << "\t" << basal << "\t" << dr   <<  "\n";
    return dr*timestep;
}
#endif


//###############################################################
// Farquhar von Caemmerer Berry model -- called by  Tree::GPPleaf
//###############################################################

#ifdef WATER
//! - Function Tree::GPPleaf when the WATER option is off, Tree::FluxesLeaf when WATER option is on
//! - Includes Medlyn et al. 2011 model of stomatal conductance: formula for s_fci (ci/ca) -- see also Prentice et al 2014 Ecology Letters and Lin et al 2015 Nature Climate Change; min added in order to prevent ci:ca bigger than 1 (even though Ehleringer et al 1986 reported some values above 1 (Fig3)
//! - Returns the primary productivity (assimilation) per unit leaf area, i.e. in micromoles C/m^2/s.
//! - It is converted into gC per m^2 of leaf per timestep by "nbhours_covered*15.7788*timestep" where 15.7788 = 3600*365.25*12/1000000 and nbhours_covered is the duration read in the daily variation file
//! - NB1: 12 is the molar mass of carbon NB2: timestep is given as fraction of a year, so what is computed is actually the full assimilation per year which, in turn, is multiplied by the fraction per year that is under consideration.
//! - BEWARE: slight inconsistency through use of 365.25 when daily timestep is likely to be given as 365, but not incorrect. Commented version below was in use prior to version 2.3.0
//! lookup tables for acceleration of T dependence. cf. Bernacchi et al 2003 PCE; von Caemmerer 2000
leafFluxes Tree::FluxesLeaf(float PPFD, float VPD, float T) {
    
    // v.2.3.0: theta defined as a global variable
    //theta=0.7;   // this is the fixed value of theta used by von Caemmerer 2000
    //float theta=0.76+0.018*T-0.00037*T*T;         // theta, but temperature dependent cf. Bernacchi et al 2003 PCE
    
    //Parameters for the Farquhar model, with temperature dependencies
    int convT= int(iTaccuracy*T); //temperature data at a resolution of Taccuracy=0.1°C -- stored in lookup tables ranging from 0°C to 50°C ---
    float KmT    =LookUp_KmT[convT];
    float GammaT =LookUp_GammaT[convT];
    
    //in WATER: stomatal conductance parameter (g1) and photosynthetic capacities are now reduced under water stressed conditions ==> stomatal and non-stomatal responses to water stress (see Egea et al. 2011 AFM, Zhou et al. 2013 AFM, Zhou et al. 2014 PCE, etc.). This is done by multipliying the values of g1 and of Vcmax and Jmax in absence of water stress by WSF and WSF_A respectively.
    
    //float g1= t_s->s_g1*t_WSF;
    //float g1= (-3.97 * t_wsg + 6.53)*t_WSF; this is the relationship provided by Lin et al. 2015
    float g1 = (-0.0224 * t_LMA + 4.8278)*t_WSF; // this is the relationship provided by Wu et al. 2019 GCB
    float fci=fmaxf(GammaT,g1/(g1+sqrt(VPD)));
    // TO BE CHECKED !!!! : if t_fci <GammaT, it leads to negative assimilation and transpiration... is it realistic to have such low ci/ca? Looking at values in Prentice et al. 2014 Ecology letters, it seems not... but looking at g1 values in Zhou et al. 2013 AFM, it seems ok to have very low g1 value under strong water stress... so??

    float VcmaxT =t_Vcmax*LookUp_VcmaxT[convT]*t_WSF_A;
    float JmaxT  =t_Jmax*LookUp_JmaxT[convT]*t_WSF_A;
    
    //Rcout << "g1=" << g1 << " T=" << T << " VcamxT=" << VcmaxT << " t_WSF_A=" << t_WSF_A << endl;
    
    //Farquhar - -von Caemmerer - Berry model of carbon assimilation rate
    float I = alpha * PPFD;
    float J = (I+JmaxT-sqrt((JmaxT+I)*(JmaxT+I)-4.0*theta*JmaxT*I))*0.5/theta;
    //float J = fmaxf(0.0,(I+JmaxT-sqrt((JmaxT+I)*(JmaxT+I)-4.0*theta*JmaxT*I))*0.5/theta);
    float A = fminf(VcmaxT/(fci+KmT),0.25*J/(fci+2.0*GammaT))*(fci-GammaT);
    
    //Rcout << "I= " << I << " J=" <<J << " A=" << A << endl;
 
    //Medlyn et al. 2011 model of stomatal conductance
    
    float lT= (1+ g1/sqrt(VPD))*A*VPD; // this is the Medlyn et al. 2011 's model of stomatal conductance, assuming negligible boundary layer resistance. will be multiplied by 1.6*iCair later.

    // float test=(1+ g1/sqrt(VPD))*A*VPD*1.6*iCair;
    leafFluxes F;
    F.carbon_flux = A;
    F.water_flux= lT;
    //Rcout << "carbon_flux=" << F.carbon_flux << " water_flux=" << F.water_flux << endl;
    
    return F;
}

//! - Function Tree::dailyGPPleaf when the WATER option is off, Tree::dailyFluxesLeaf when WATER option is on
//! - Includes Medlyn et al. 2011 model of stomatal conductance: formula for s_fci (ci/ca) -- see also Prentice et al 2014 Ecology Letters and Lin et al 2015 Nature Climate Change; min added in order to prevent ci:ca bigger than 1 (even though Ehleringer et al 1986 reported some values above 1 (Fig3)
//! - Returns the *daily* primary productivity (assimilation; computed from Tree::GPPleaf)averaged across the daily fluctuations in climatic conditions, per unit leaf area, in micromoles C/m^2/s.
leafFluxes Tree::dailyFluxesLeaf(float PPFD, float VPD, float T) {
    float dailyA=0.0;
    float dailylT=0.0;
    
    for(int i=0; i < nbsteps_varday; i++) {
        //Rcout << "i=" << i << endl;
        float ppfd_vardaytimestep = PPFD * varday_light[i];
        //Rcout << "i=" << i << " daily_light[i]" << daily_light[i] << " ppfd_haldhour=" <<ppfd_vardaytimestep << endl;
        float vpd_vardaytimestep = VPD * varday_vpd[i];
        //Rcout << "i=" << i << " daily_light[i]=" << daily_light[i] << " ppfd_haldhour=" <<ppfd_vardaytimestep <<  " daily_vpd[i]=" << daily_vpd[i] << " vpd_haldhour=" <<vpd_vardaytimestep <<endl;
        float t_vardaytimestep = T * varday_T[i];
        //Rcout << "i=" << i << " daily_light[i]=" << daily_light[i] << " ppfd_haldhour=" <<ppfd_vardaytimestep <<  " daily_vpd[i]=" << daily_vpd[i] << " vpd_haldhour=" <<vpd_vardaytimestep << " daily_T[i]=" << daily_T[i] << " t_haldhour=" <<t_vardaytimestep <<endl;
        leafFluxes fluxes_vardaytimestep = FluxesLeaf(ppfd_vardaytimestep,vpd_vardaytimestep,t_vardaytimestep);
     
#ifdef FF_todiscuss
        // !!!: FF: quick fix to avoid dealing with negative fluxes, but this needs to be discussed (cf. also IM's discussion in FluxesLeaf regarding Gamma)
        if(fluxes_vardaytimestep.carbon_flux > 0.0 && fluxes_vardaytimestep.water_flux > 0.0){
            dailyA += fluxes_vardaytimestep.carbon_flux;
            dailylT += fluxes_vardaytimestep.water_flux;
        }
#else
        dailyA += fluxes_vardaytimestep.carbon_flux;
        dailylT += fluxes_vardaytimestep.water_flux;
#endif
        //Rcout << dailyA << endl;
        // deprecated in v.2.4.1: compute GPP only if enough light is available threshold is arbitrary, but set to be low: in full sunlight ppfd is aroung 700 W/m2, and even at dawn, it is ca 3% of the max value, or 20 W/m2. The minimum threshold is set to 0.1 W/m2
        // Future update: compute slightly more efficiently, using 3-hourly values? This will have to be aligned with climate forcing layers (e.g. NCAR)
    }
    dailyA *= inv_nbsteps_varday;
    dailylT *= inv_nbsteps_varday;
    
    leafFluxes dailyF;
    dailyF.carbon_flux =dailyA;
    dailyF.water_flux = dailylT;
    //Rcout << dailyA << endl;
    //Rcout << dailyF.carbon_flux << endl ;
    
    return dailyF;
}

#else

//! - Function Tree::GPPleaf when the WATER option is off, Tree::FluxesLeaf when WATER option is on
//! - Includes Medlyn et al. 2011 model of stomatal conductance: formula for s_fci (ci/ca) -- see also Prentice et al 2014 Ecology Letters and Lin et al 2015 Nature Climate Change; min added in order to prevent ci:ca bigger than 1 (even though Ehleringer et al 1986 reported some values above 1 (Fig3)
//! - Returns the primary productivity (assimilation) per unit leaf area, i.e. in micromoles C/m^2/s.
//! - It is converted into gC per m^2 of leaf per timestep by "nbhours_covered*15.7788*timestep" where 15.7788 = 3600*365.25*12/1000000 and nbhours_covered is the duration read in the daily variation file
//! - NB1: 12 is the molar mass of carbon NB2: timestep is given as fraction of a year, so what is computed is actually the full assimilation per year which, in turn, is multiplied by the fraction per year that is under consideration.
//! - BEWARE: slight inconsistency through use of 365.25 when daily timestep is likely to be given as 365, but not incorrect. Commented version below was in use prior to version 2.3.0
//! lookup tables for acceleration of T dependence. cf. Bernacchi et al 2003 PCE; von Caemmerer 2000
float Tree::GPPleaf(float PPFD, float VPD, float T) {
    //v.2.3.0: theta defined as a global variable
    //theta=0.7;   // this is the fixed value of theta used by von Caemmerer 2000
    
    //float theta=0.76+0.018*T-0.00037*T*T;         // theta, but temperature dependent cf. Bernacchi et al 2003 PCE
    
    //Parameters for Farquhar model, with temperature dependencies
    int convT= int(iTaccuracy*T); //temperature data at a resolution of Taccuracy=0.1°C -- stored in lookup tables ranging from 0°C to 50°C ---
    
    //if(convT>500 || isnan(convT) || convT <0) Rcout << t_site << " | convT: " << convT << " | T: " << T << " | PPFD: " << PPFD << " | VPD: " << VPD << endl;
    float KmT    =LookUp_KmT[convT];
    float GammaT =LookUp_GammaT[convT];
    
    // float g1 = -3.97 * t_wsg + 6.53 (Lin et al. 2015)
    
    float t_fci =g1/(g1+sqrt(VPD));
    float VcmaxT =t_Vcmax*LookUp_VcmaxT[convT];
    float JmaxT  =t_Jmax*LookUp_JmaxT[convT];

    //Farquhar - -von Caemmerer - Berry model of carbon assimilation rate
    float I = alpha * PPFD;
    float J = (I+JmaxT-sqrt((JmaxT+I)*(JmaxT+I)-4.0*theta*JmaxT*I))*0.5/theta;
    float A = fminf(VcmaxT/(t_fci+KmT),0.25*J/(t_fci+2.0*GammaT))*(t_fci-GammaT);
    
    return A;
}


//! - Function Tree::dailyGPPleaf when the WATER option is off, Tree::dailyFluxesLeaf when WATER option is on
//! - Includes Medlyn et al. 2011 model of stomatal conductance: formula for s_fci (ci/ca) -- see also Prentice et al 2014 Ecology Letters and Lin et al 2015 Nature Climate Change; min added in order to prevent ci:ca bigger than 1 (even though Ehleringer et al 1986 reported some values above 1 (Fig3)
//! - Returns the *daily* primary productivity (assimilation; computed from Tree::GPPleaf)averaged across the daily fluctuations in climatic conditions, per unit leaf area, in micromoles C/m^2/s.
float Tree::dailyGPPleaf(float PPFD, float VPD, float T) {
    float dailyA=0.0;
    
    for(int i=0; i < nbsteps_varday; i++) {
        //Rcout << t_site << " i: " << i << " tempRday: " << tempRday << endl;
        float ppfd_vardaytimestep = PPFD * varday_light[i];
        float vpd_vardaytimestep = VPD * varday_vpd[i];
        float t_vardaytimestep = T * varday_T[i];
        if(ppfd_vardaytimestep > 0.1) dailyA += Tree::GPPleaf(ppfd_vardaytimestep,vpd_vardaytimestep,t_vardaytimestep);
        //else { Rcout << endl << t_site << " species: " << t_s->s_name << " t_age: " << t_age << " PPFD: " << ppfd_vardaytimestep << " vpd_vardaytimestep " << vpd_vardaytimestep << " t_vardaytimestep: " << t_vardaytimestep << " GPPleaf: " << Tree::GPPleaf(ppfd_vardaytimestep,vpd_vardaytimestep,t_vardaytimestep) << endl;}
        // deprecated in v.2.4.1: compute GPP only if enough light is available threshold is arbitrary, but set to be low: in full sunlight ppfd is aroung 700 W/m2, and even at dawn, it is ca 3% of the max value, or 20 W/m2. The minimum threshold is set to 0.1 W/m2
        // Future update: compute slightly more efficiently, using 3-hourly values? This will have to be aligned with climate forcing layers (e.g. NCAR)
        
        //the 6 lines in comment below corresponds to a finer version in which the multiplier is computed and used every 48 half hour, ie. with the corresponding environment instead of assuming a constant multiplier correponding the one at maximum incoming irradiance
        //float hhA=0;
        //hhA=GPPleaf(PPFD*vardaytime_light[i], VPD*vardaytime_vpd[i], T*vardaytime_T[i]);
        //float alpha=phi*PPFD*vardaytime_light[i]/hhA;
        //float D=klight*dens*CD;
        //hhA*=alpha/(D*(alpha-1))*log(alpha/(1+(alpha-1)*exp(-D)));
        //dailyA+=hhA;
    }
    dailyA *= inv_nbsteps_varday;
    return dailyA;
}

//! - Function Tree::dailyGPPcrown similar to Tree::dailyGPPleaf
//! Faster, whole crown GPP calculation
float Tree::dailyGPPcrown(float PPFD, float VPD, float T, float LAI) {
    float ppfde,dailyA=0.0;
    
    for(int i=0; i < nbsteps_varday; i++) {
        ppfde=PPFD*varday_light[i];
        if(ppfde > 0.1)
            // new v.2.3.0: compute GPP only if enough light is available threshold is arbitrary, but set to be low: in full sunlight ppfd is aroung 700 W/m2, and even at dawn, it is ca 3% of the max value, or 20 W/m2. The minimum threshold is set to 0.1 W/m2
            // Future update: compute slightly more efficiently, using 3-hourly values? This will have to be aligned with climate forcing layers (e.g. NCAR)
            dailyA+=Tree::GPPleaf(ppfde, VPD*varday_vpd[i], T*varday_T[i]);
        //the 6 lines in comment below corresponds to a finer version in which the multiplier is computed and used every 48 half hour, ie. with the corresponding environment instead of assuming a constant multiplier correponding the one at maximum incoming irradiance
        //float hhA=0;
        //hhA=GPPleaf(PPFD*vardaytime_light[i], VPD*vardaytime_vpd[i], T*vardaytime_T[i]);
        //float alpha=phi*PPFD*vardaytime_light[i]/hhA;
        //float D=klight*LAI;
        //hhA*=alpha/(D*(alpha-1))*log(alpha/(1+(alpha-1)*exp(-D)));
        //dailyA+=hhA;
    }
    //vardaytime_light is the averaged (across one year, meteo station Nouragues DZ) and normalized (from 0 to 1) daily fluctuation of light, with half-hour time step, during the day time (from 7am to 7pm, ie 12 hours in total), same for vardaytime_vpd and vardaytime_T. Taking into account these daily variation is necessary considering the non-linearity of FvCB model
    
    float alpha=phi*PPFD/GPPleaf(PPFD, VPD, T);             //alpha is a non-dimensional figure used to compute the multiplier below
    float D=klight*LAI;                                 //D is a non-dimensional figure used to compute the multiplier below, update in v.2.5: replaced dens * CD by LAI
    dailyA*=alpha/(D*(alpha-1))*log(alpha/(1+(alpha-1)*exp(-D)));  // the FvCB assimilation rate computed at the top of the tree crown is multiplied by a multiplier<1, to account for the lower rate at lower light level within the crown depth. This multiplier is computed assuming that change in photosynthetic assimilation rate within a tree crown is mainly due to light decrease due to self-shading following a Michealis-menten relationship (ie. we assume that 1/ the change is not due to changes in VPD or temperature, which are supposed homogeneous at the intra-crown scale, and 2/ that other tree contributions to light decrease is neglected).
    
    dailyA *= inv_nbsteps_varday;
    return dailyA;
}

#endif

//! NEW in v. 2.4.0: Separate function for calculation of Rday
//! separation necessitates extra function calls, but allows for decoupling of photosynthesis and leaf respiration in special cases (i.e. no photosynthesis at very low ppfd, but still respiration
//! at low light levels, should leaf respiration not be closer to dark respiration than to respiration in full sunlight, i.e. should we not lose the factor 0.4 then?

#ifdef WATER
// Function Rdayleaf has not been modified when WATER is defined: there is no clear consensus on the effect of water shortage on respiration and how to implement such potential effect in models, but I have to further check this and it could be modified. IM 4 dec 2019.
#endif

float Tree::Rdayleaf(float T) {
    int convT= int(iTaccuracy*T);
    //if(T < 0 || isnan(T) || T > 50) Rcout << t_site << " species: " << t_s->s_name << " convT: " << T << endl;
    float Rday_leaf = t_Rdark*LookUp_Rday[convT];
    return Rday_leaf;
}

float Tree::dailyRdayleaf(float T) {
    float Rdayleaf_daily = 0.0;
    for(int i=0; i < nbsteps_varday; i++) Rdayleaf_daily += Tree::Rdayleaf(T*varday_T[i]);
    Rdayleaf_daily *= 0.0417;
    return Rdayleaf_daily;
}

//Calculation of above ground biomass (in kg)
// !!!: if updated, also update CalcIncrementDBH, cf. below
float Tree::CalcAGB(){
    // allometric equations from Chave et al. 2014 Global Change Biology to compute above ground biomass (conversion from dbh^2 in cm2 to m2, ie. factor e4)
    //float agb = 0.0673*pow(t_wsg*t_height*LV*t_dbh*t_dbh*LH*LH*10000.0, 0.976);
    float agb = 0.0559*t_wsg*t_height*LV*t_dbh*t_dbh*LH*LH*10000.0; // simplified assumption of cylinder, 0.0559 accounts for stem taper cf. Chave et al. 2014)
    return(agb);
}

//Calculation of the increment of dbh from assimilated carbon/biomass (in m)
float Tree::CalcIncrementDBH(float delta_agb){
    float ddbh = fmaxf((delta_agb/(0.559*t_wsg* 1.0e6*t_dbh*LH*t_height*LV*(3.0-t_dbh/(t_dbh+t_ah)))),0.0)* NH;
    return(ddbh);
}

//Calculation of the maximum amount of carbon stored in a tree
float Tree::CalcCarbonStorageMax(){
    // we assume non-structural carbohydrates (NSC) is around 10% of the whole tree's carbon. We assume that only half of NSC (i.e. 5% of whole tree carbon) can be remobilized, since NSC has important metabolic functions or can be stored in tissues that are no longer accessible (heartwood). So NSC for remobilization should never exceed 0.05 * above ground biomass (in units of carbon). Cf. Martínez-Vilalta 2016, Ecological Monographs
    // to calculate the 5% value, we use CalcAGB(), and reconvert kg into gram (1000.0), then convert biomass into carbon by multiplying with 0.5, and take 5%
    float carbon_storage_max = 1000.0 * CalcAGB() * 0.5 * 0.05;
    return(carbon_storage_max);
}

//Calculation of the treefall threshold, if _BASICTREEFALL is activated
//Slightly updated in v.3.1
float Tree::CalcCt(){
    float dbhrealmax = t_dbhmax * 1.5;
    float hrealmax = t_mult_height * CalcHeightBaseline(t_ah, t_hmax, dbhrealmax);   // realized maximum height
    float vC_intraspecific = vC/1.5 - 1.0/(2.3 * t_mult_height) + 1.0/2.3;  //! since v.2.5: adjusting vC to intraspecific height variation. If vC was not modified, tall trees would start falling at much larger heights than smaller trees of the same species and with the same dbh, despite a much worse height/dbh ratio. The default assumption is now that the minimum onset of treefalls should be around the same height threshold irrespective of the height multiplier, but stronger assumptions would be justified too (i.e. tall trees falling more easily). The formula is derived as follows: assuming that the onset of treefall can be described by the 99.5 percentile of the sqrt(-log(uniform)) distribution, which is 2.3, we calculate the corresponding Ct_min and impose the condition that it stays equal irrespective of t_mult_height. In this case, we can solve for vC_intraspecific. This is a conservative assumption, likely a stronger dependence on dbh/height ratio would be found, but probably superseded by E-Ping's module anyways
    float Ct = fminf(float(HEIGHT-1),hrealmax*fmaxf(1.0  - vC_intraspecific * sqrt(-log(gsl_rng_uniform_pos(gslrng))),0.0));
    return(Ct);
}

//Determines leaf life span, either from empirical function or from Kikuzawa model
void Tree::CalcLeafLifespan(){
    if(_LL_parameterization == 0){ // prescribed relationship for LL
        t_leaflifespan = 12.755 * exp(0.007 * t_LMA - 0.565 * t_Nmass);           // expression developed by Sylvain Schmitt, avoids problem of very low leaflifespans at low LMA
        t_leaflifespan = fmaxf(t_leaflifespan,3.0);
        //t_leaflifespan = pow(10,(2.040816*(2.579713-log10(SLA))));    //this is the expression from Reich et al. 1997 PNAS (provides probably more realistic estimates for species with high LMA).
        //t_leaflifespan=1.5+pow(10,(7.18+3.03*log10(t_LMA*0.0001)));   //this is the expression from Reich et al 1991 Oecologia (San Carlos Rio Negro).
        //t_leaflifespan=0.5+pow(10,(-2.509+1.71*log10(t_LMA)));        //this is the expression from Wright et al 2004 Nature (leaf economics spectrum).
    } else { // relationship based on optimal theory for LL
         t_leaflifespan = predLeafLifespanKikuzawa();
    }
    
    t_leaflifespan*=0.08333333*iterperyear;             // Converts leaflifespan from month unit to timestep units, this is needed for UpdateLeafDynamics and nppneg (0.08333333=1/12)
    
    float time_young=fminf(t_leaflifespan/3.0,1.0);
    float time_mature=t_leaflifespan/3.0;
    float time_old=t_leaflifespan-time_mature-time_young;
    
    t_lambda_young = 1.0/time_young;
    t_lambda_mature = 1.0/time_mature;
    t_lambda_old = 1.0/time_old;
}

void Tree::InitialiseLeafPools(){
    t_youngLA = t_LA/(t_lambda_young * t_leaflifespan);
    t_matureLA  = t_LA/(t_lambda_mature * t_leaflifespan);
    t_oldLA = t_LA/(t_lambda_old * t_leaflifespan);
    t_litter = 0.0;
}

//Determine sapwood area, limited by increase in dbh (ddbh) (in m2)
//! - Options: fixed percentage (option _sapwood == 0) or based on tree's leaf area (option _sapwood > 0). In the case _sapwood>0, a tree cannot retroactively convert heartwood into sapwood, just because it could allocate more leaves
//! - TODO: should there be another limit on leaf area? (i.e. if sapwood cannot grow more than ddbh increment, then leaf area should probably not be allowed to grow beyond what is reasonable through the current sapwood area)
void Tree::UpdateSapwoodArea(float ddbh){
    if(_sapwood > 0){
        float sapwood_area_new = PI * 0.5 * ddbh * (t_dbh - 0.5 * ddbh); // correction from previous equation in v.3.0, derived from (0.5 * t_dbh) * (0.5 * t_dbh) * PI - (0.5 * (t_dbh - ddbh)) * (0.5 * (t_dbh - ddbh)) * PI, this presupposes that t_dbh has already been updated (i.e. t_dbh += ddbh). If dbh has grown entirely from zero, then the equation reduces to PI * 0.5 * dbh * 0.5 * dbh, i.e. the whole stem area
        t_sapwood_area += sapwood_area_new;
        t_sapwood_area = fminf(t_sapwood_area, 0.0001 * 2.0 * t_LA / (0.066 + 0.017 * t_height - 0.18 + 1.6 * t_wsg)); // upper bound on sapwood area, either through previously existing sapwood area (sapwood cannot grow quicker than the rest of the tree) or through the amount of sapwood needed from from Fyllas et al. 2014, based on inversion of pipe model, multiplication with 0.0001 to convert cm2 to m2
        float sapwood_minimum;
        if(t_dbh < 0.01) sapwood_minimum = t_dbh * t_dbh * 0.25 * PI;
        else sapwood_minimum = 0.005 * (t_dbh - 0.005) * PI;
        t_sapwood_area = fmaxf(t_sapwood_area, sapwood_minimum);
    } else {
        float sapthick;
        if (t_dbh < 0.08) sapthick=0.5*t_dbh;
        else sapthick = 0.04;
        t_sapwood_area = PI*sapthick*(t_dbh-sapthick);
    }
}

// Updates t_height, based on t_dbh
void Tree::UpdateHeight(){
    float height_baseline = CalcHeightBaseline(t_ah, t_hmax, t_dbh);
    t_height = fminf(t_mult_height * height_baseline,HEIGHT-1);
}

// Updates t_CR, based on t_dbh
void Tree::UpdateCR(){
    t_CR = CalcCRBaseline(t_dbh) * t_mult_CR;
    t_CR = fmaxf(CR_min, t_CR);
}

// Updates t_CD based on t_height
void Tree::UpdateCD(){
    //Since v.2.5, simplification of the computation of the crown depth, in accordance with the Canopy Constructor algorithm
    t_CD = CalcCDBaseline(t_height) * t_mult_CD;
    t_CD = fminf(t_CD, 0.5*t_height);
}

// Determines the maximum LAI that the tree should reach, given the Farquhar model, at a theoretical average day, up to which point leaves can be allocated and until which the costs (self-shading) are lower than the benefits (additional assimilation)
//! - LAImax (maximum LAI) is assumed to lie between 0 and 10, and is such that adding more leaves results in net loss of carbon
//! - Range of LAImax is narrowed down by bisection (sequentially halving the possible range)
//! - Uses actually absorbed PPFD instead of incident PPFD, since leaves are not perfectly illuminated, but often in the lower canopy layers
void Tree::CalcLAImax(){
    float LAI_lowerbound = 0.0;
    float LAI_upperbound = 10.0;
    float LAImax_temp = 0.5 * (LAI_lowerbound + LAI_upperbound);
    
    //tree LAImax to not be greater 10. 10 is also the number of iterations to get the best value. Since we narrow down in half steps the precision should be ca. 0.5^10 ~ 0.001, which should be high enough for LAImax
    for(int i=0;i<10;i++){
        float absorb_prev = LAImax_temp;
        float absorb_delta = 0.5;                                           //calculate everything, assuming a medium leaf density in the lower canopy, TODO: if the crown has a non-cylindric shape, this should probably be taken as a third of LAImax, or if LAI_gradient is activated, as 25% of LAImax
        int intabsorb = CalcIntabsorb(absorb_prev, absorb_delta);
        
        //get PPFD, VPD, and temperature at each discretisation step
        float PPFD_LAI = WDailyMean_year * LookUp_flux_absorption[intabsorb];
        float VPD_LAI = VPDDailyMean_year * LookUp_VPD[intabsorb];
        float Tmp_LAI = tDailyMean_year - LookUp_T[intabsorb];

        //calculate the GPP
#ifdef WATER
        float GPP_LAI = Tree::dailyFluxesLeaf(PPFD_LAI, VPD_LAI, Tmp_LAI).carbon_flux;
#else
        float GPP_LAI = Tree::dailyGPPleaf(PPFD_LAI, VPD_LAI, Tmp_LAI);
#endif
        float Rday_LAI = Tree::dailyRdayleaf(Tmp_LAI);

        float effLA = 0.66 * nbhours_covered * 15.7788 * timestep; //convert  from micromoles C/m^2/s into gC per m^2 of leaf per timestep by "nbhours_covered*15.7788*timestep" where 15.7788 = 3600*365.25*12/1000000 (seconds, days, and mass of carbon) and nbhours_covered is the amount of time that is covered by the daily variation file. We also assume that one third of the leaves are mature and that the rest of the leaves have half the respiration/assimilation rates, so we derive a factor 0.66
        float effLA_night = 0.66 * (24.0 - nbhours_covered) * 15.7788 * timestep;  //same as during the day, but inverse of hours covered (we assume that non-covered hours are night values)

        GPP_LAI *= effLA;
        Rday_LAI *= effLA * 0.4; //inhibition of respiration by ca. 40%, cf. Atkin et al. 2000
        //get the night respiration
        int convTnight = int(iTaccuracy*Tnight_year);

        float Rnight_LAI = t_Rdark * effLA_night * LookUp_Rnight[convTnight];
        
        //add up the two components of leaf respiration, and multiply the result by 1.5 (fine root respiration), since in TROLL, this cannot be separated from leaf respiration
        
        //calculate effective npp
        float Rleaf_LAI = 1.5 * (Rday_LAI + Rnight_LAI);    //Rleaf=Rday+Rnight is multiplied by 1.5 to also account for fine root respiration (cf as in Fyllas et al 2014 and Malhi 2012); Rstem is multiplied by 1.5 to account for coarse root respiration (according to the shoot root biomass ratio of 0.2 - Jérôme's paper in prep- and also to branch respiration (Meir & Grace 2002, Cavaleri 2006, Asao 2015).
        float NPP_leaf = 0.7 * (GPP_LAI - Rleaf_LAI);   // growth respiration, v. 2.4.1: 0.75 replaced by 0.7. According to Cannell and Thornley 2000, higher values should be used only if other sources of respiration (phloem loading etc.) are explicitly accounted for. For leaf construction, typically even a lower factor is a assumed (cf. Villar & Merino 2001, avg construction costs of 1.52 gC/gC)
 
        //update boundaries
        if(NPP_leaf > 0.0) LAI_lowerbound = LAImax_temp;
        else LAI_upperbound = LAImax_temp;
        
        //now update LAImax_temp
        LAImax_temp = 0.5 * (LAI_lowerbound + LAI_upperbound);
    }
    
    t_LAImax = LAImax_temp;
}

// Determines the maximum LAI that the tree should reach, similar to CalcLAImax, but it directly calculates the maximum leafarea for the current light environment the tree experiences rather than for theoretical day
//! - the idea is to compute the LAI that the tree experiences at the crown top and compare it to its maximum LAI, then the tree adjusts its LAI or leaf area accordingly
//! - importantly, since PPFD is an exponential function of leaf density (nonlinear), averaging LAI across the whole crown would not correspond to the LAI experienced by the tree. A heterogeneous environment with a mixture of light specks and dense spots above the crown will contribute considerably more PPFD (and have a lower effective LAI) than a homogeneously filled crown. We calculate the effective LAI instead of the real LAI above the crown top by first calculating average PPFD and then converting back to LAI
void Tree::CalcLAmax(float &LAIexperienced_eff, float &LAmax){
    float crown_area = PI * t_CR * t_CR;
    float crown_area_nogaps = GetCrownAreaFilled(crown_area);
    
    if(_LA_regulation == 1){
        // this is the case where we limit leaf allocation to the tree's maximum LAI, but have no dynamic reactions to the environment
        LAIexperienced_eff = 0.0;
    } else {
        int site_crowncenter = t_site + t_CrownDisplacement;
        int row_crowncenter = site_crowncenter/cols;
        int col_crowncenter = site_crowncenter%cols;
        
#ifdef CROWN_UMBRELLA
        // get the PPFD that the tree experiences and the area that is looped
        float ppfd_CA[2] = {0.0,0.0};
        float noinput = 0.0;

        int shell_fromtop = 0;
        float fraction_filled_target = t_fraction_filled;

        LoopLayerUpdateCrownStatistic_template(row_crowncenter, col_crowncenter, t_height, t_CR, t_CD, fraction_filled_target, shell_fromtop, GetRadiusSlope, noinput, ppfd_CA, ModifyNoinput, GetPPFDabove);

        float ppfd_experienced = ppfd_CA[0];
        float crown_area_looped = ppfd_CA[1];
#else
        int height_abovetop = int(t_height) + 1;
        int crown_intarea = GetCrownIntarea(t_CR);
        
        float fraction_filled_actual = 0.0;
        float fraction_filled_target = t_fraction_filled;
            
        float ppfd_experienced = 0.0;
        int crown_area_looped = 0;
            
        // loop over LookUp table, until crown_intarea is reached
        for(int i=0; i < crown_intarea; i++){
            if(fraction_filled_actual > fraction_filled_target){
                fraction_filled_actual = (fraction_filled_actual * float(i))/(float(i) + 1.0);
            } else {
                fraction_filled_actual = (fraction_filled_actual * float(i) + 1.0)/(float(i) + 1.0);
                int site_relative = LookUp_Crown_site[i];
                int row = row_crowncenter + site_relative/51 - 25;
                int col = col_crowncenter + site_relative%51 - 25;

                if(row >= 0 && row < rows && col >= 0 && col < cols){
                    int site=col+cols*row+SBORD;
                    // first get voxel field densities
                    float absorb_prev = LAI3D[height_abovetop][site+SBORD];
                    int intabsorb = CalcIntabsorb(absorb_prev);
                        
                    // obtain PPFD for the voxel, and also record the circled area
                    ppfd_experienced += WDailyMean * LookUp_flux[intabsorb];
                    crown_area_looped++;
                }
            }
        }
#endif
        if(crown_area_looped > 0){
            float icrown_area_looped = 1.0/crown_area_looped;
            ppfd_experienced *= icrown_area_looped;
        } else {
            // this should not happend, potentially introduce a break or assert() here
            ppfd_experienced = WDailyMean;
        }
        
        //now calculate the effective LAI above the tree
        //importantly, we use the yearly average here, as the maximum tree LAI is also defined with respect to yearly averages
        LAIexperienced_eff = -log(ppfd_experienced/WDailyMean_year)/kpar;
        if(LAIexperienced_eff < 0.0001) LAIexperienced_eff = 0.0;
    }
    
    //now take the difference between the maximum value and the actual LAI experienced. Will be positive, if there is still room for leaves, and negative, if it's already too dense
    //then calculate the relative size of the difference with respect to the tree's own LAI and calculate by how much it can still increase or has to reduce its leafarea
    float LAIdiff = t_LAImax - LAIexperienced_eff; // this is the amount of LAI the tree has to loose or can add relative to its currently experienced LAI. It translates directly into the relative leafarea the tree can add or should lose, since all the calculations before are linear functions of the density
    float LAdiff = LAIdiff * crown_area_nogaps;

    //in the worst case (if the difference in LAI cannot be compensated for by the tree anymore, i.e. it would have to have negative leafarea), we will get zero LAmax, and the tree will allocate everything to storage
    float LAmaxphysiology = t_LAImax * crown_area_nogaps;
    
    LAmax = fminf(LAmaxphysiology,LAdiff);
    LAmax = fmaxf(0.0, LAmax);
    
#ifdef TRACK_INDIVIDUALS
    if(t_timeofyear_born >= 0){
        t_LAIabove_effavgyear += LAIexperienced_eff * timestep;
        t_LAIeffcum += LAIexperienced_eff;
        t_LAIeffsquared_cum += LAIexperienced_eff * LAIexperienced_eff;
    }
#endif
}

// Kikuzawa model for leaf lifespan
//! - based on Kikuzawa, K. (1991). A cost-benefit analysis of leaf habit and leaf longevity of trees and their geographical pattern. The American Naturalist, 138(5), 1250-1263.
//! - the model assumes that the daily photosynthesis of leaves declines (linearly) with leaf age, then calculates the optimal leaf lifespan, i.e. the one that maximizes lifetime carbon gain for a leaf
//! - this model is here implemented by calculating the LAI that the tree could have under optimal conditions (i.e. no leaf area above, and a LAI equivalent to LAImax), then calculating the effective daily assimilation (GPP) per unit leaf area (i.e. excluding stem respiration), and solving the model equation for leaf lifespan
//! - there are a few caveats/things to consider in further developing/exploring this model a) A crucial parameter is the leaf age when carbon assimilation would reach 0, often denoted as b. This parameter has been shown to correlate with LMA in Xu et al. 2017, but, like LL-SLA relations, the relation comes with a lot of unexplained variation (on log scales, so multiplicative), and when I (FF) looked at their data, I obtained a better fit with Vcmax_25_mass, which we calculate anyways in TROLL, so it seemed to be internally consistent to use this relation. However, variation is still enormous (exp(0.6)), and this is clearly far from mechanistic. So while the Kikuzawa model partially solves the problem of deriving LL from LMA and the large uncertainties as well as potentially misleading inferences (i.e. very short leaf lifespans), part of the problem with large variation and weak correlations still remains and is now just shifted onto the derivation of b! Any more research on b and how to derive it for trees would thus be important  b) A second, crucial question is, what exactly the costs are that should be considered in the cost-benefit analysis. While leaf construction cost is uncontroversial (here taken to be LMA, i.e. mass per unit leaf area * 1.5 gC/gC to account for additional respiration in construction), there is a host of other costs that could be considered. We here also consider costs for leaf maintenance and for fine roots transpiration, but do not account for other cost such as building of support structures (Kikuzawa and Ackerly 2002, https://esj-journals.onlinelibrary.wiley.com/doi/abs/10.1046/j.1442-1984.1999.00005.x). Conversely, some papers, discount any respiration (e.g. Wang et al. 2021, https://www.biorxiv.org/content/10.1101/2021.02.07.430028v1.full). This is fundamentally about how modular/interconnected a tree is, and whether leaves could be modelled, at least as a first order approximation, as isolated. c) There is a choice to be made about what kind of environment should be supposed for leaf life span calculations. Are tree leaves optimized for an optimal light environment or the light environment when they are produced?  d) Finally, a minor point: I simply transferred the linear model of decline in leaf photosynthesis from Kikuzawa, etc. into TROLL. But this should probably be checked again, since we have an alternative way of simulating decline in leaf photosynthesis through young, mature and old leaves
float Tree::predLeafLifespanKikuzawa(){
    
    float absorb_prev = 0.0;
    float absorb_delta;
    if(_LA_regulation > 0) absorb_delta = t_LAImax;
    else absorb_delta = 3.0;
    
    int intabsorb = CalcIntabsorb(absorb_prev, absorb_delta);
    float PPFD = WDailyMean_year * LookUp_flux_absorption[intabsorb];
    float VPD = VPDDailyMean_year * LookUp_VPD[intabsorb];
    float T = tDailyMean_year - LookUp_T[intabsorb];
    
#ifdef WATER
    float GPP = Tree::dailyFluxesLeaf(PPFD, VPD, T).carbon_flux;
#else
    float GPP = Tree::dailyGPPleaf(PPFD, VPD, T);
#endif
    float Rday = Tree::dailyRdayleaf(T) * 0.4; // inhibition of respiration by ca. 40%, cf. Atkin et al. 2000
    
    int convTnight = int(iTaccuracy*Tnight_year);
    float Rnight = t_Rdark * LookUp_Rnight[convTnight];
    float GPP_effective = (GPP - 1.5 * Rday - 1.5 * Rnight); // in gC m^-2 day-1  we assume that Rday/Rnight decreases linearly as well, so we will use a GPP_eff = GPP - Rday;
    
    GPP_effective *= nbhours_covered * 3600.0 * 12.0/1000000.0 ; // we convert micromoles C/m^2/s into gC/m^2/day (factor 12.0 for conversion into gC, 3600 for second-hour conversion, and 10^6 to convert micromoles to moles; finally, we divide by the total leaf area that intercepted the light, since

    int convT= int(iTaccuracy*25.0); // temperature data at a resolution of Taccuracy=0.1°C -- stored in lookup tables ranging from 0°C to 50°C ---
    float Vcmax_25_mass = t_Vcmax*LookUp_VcmaxT[convT]/t_LMA;
    
    //Core model
    float b = exp(5.467025 - 1.138354 * log(Vcmax_25_mass) + gsl_ran_gaussian(gslrng, 0.6112195)); // parameter as in Xu et al. 2017, fit to their data
    float LL = 1.0 + 0.0333333 * fminf(b,sqrt(3.0 * 0.5 * t_LMA * b/GPP_effective));   // cf. Kikuzawa 1991 for formula, and Xu et al. 2017. As opposed to Xu et al. 2017 we assume decline in respiration rates. Also, LL can never be bigger than b
    LL = fmaxf(LL,3.0);
    
    return(LL);
}

//#############################################
// Tree growth
//#############################################
void Tree::Growth() {
    //update age
    t_age+= timestep;                               //new v.2.2: increments are not 1 yr, but the duration of the timestep (usually 1 or <1, i.e. 1/12 if monthly, 1/365 if daily
    
    //Set growth carbon to zero
    t_carbon_biometry = 0.0;
#ifdef WATER
    t_transpiration=0.0;
#endif

    //! calculate GPP and respiration
    CalcRespGPP();

    //! calculate NPP
    CalcNPP();
    
#ifdef CHECK_CARBON
    carbon_net_total += t_NPP;
    carbon_assimilated_total += t_GPP;
#endif
    
    if(_LA_regulation == 0){
        //Classic case of no regulation of leaf area, all NPP > 0.0 is converted into leaves
        if(t_NPP<0.0){
            t_NPPneg++;
#ifdef TRACK_INDIVIDUALS
            if(t_timeofyear_born >= 0){
                t_time_carbonstarvation_year++;
                t_time_carbonstarvation++;
            }
#endif
            t_NPP = 0.0;
        } else {
            t_NPPneg = 0;
            //NPP allocation to wood and tree size increment
            UpdateTreeBiometry();
        }
        
        //NPP allocation to leaves
        UpdateLeafDynamics();
    } else {
        //leaf area is dynamically adjusted
        if(t_NPP<0.0){
            //as long as the tree has enough storage to compensate for negative NPP, we will not count it as negative NPP
            //the storage will, however, not be used for growth, only for upkeep
            float carbon_storage_leftover = t_NPP + t_carbon_storage;
            if(carbon_storage_leftover > 0.0) {
                t_NPP = 0.0;
                t_carbon_storage = carbon_storage_leftover;
            } else {
                t_carbon_storage = 0.0;
            }
        }
        
        //if NPP is still negative, even after compensating for it through stored carbon, then carbon starvation sets in
        if(t_NPP<0.0){
            t_NPPneg++;
            t_NPP=0.0;
            //v.2.3.0 -- Line of code below was odd. If NPP <0.0, then to ensure C balance it should be simply reset to NPP=0 at this stage
            //t_NPP=t_GPP - 1.5*(t_Rday+t_Rnight+t_Rstem); REMOVED AS OF v.2.3.0.a4
            //NPP allocation to leaves
            UpdateLeafDynamics();
        } else {
            t_NPPneg=0;
            //in v.2.4.1: allocation to leaves is done before updating biometry
            //idea is: at least leaves need to be sustained, otherwise the tree cannot come back from carbon stress
            //in future versions: build up a carbon pool as buffer for stress situations !!!UPDATE
            //NPP allocation to wood and tree size increment
            UpdateLeafDynamics();
            UpdateTreeBiometry();
        }
    }
    
    UpdateVolumeDensity();
    
#ifdef WATER
    if (iter == 2) OutputTreeStandard(output_water[1]);
    if (iter == int(nbiter/2)) OutputTreeStandard(output_water[2]);
    if (iter == int(nbiter-1)) OutputTreeStandard(output_water[3]);
    
    if (t_site==4) OutputTreeStandard(output_water[4]);
    if (t_site==10380) OutputTreeStandard(output_water[5]);
    if (t_site==100950) OutputTreeStandard(output_water[6]);
    if (t_site==12090) OutputTreeStandard(output_water[7]);
    if (t_site==120090) OutputTreeStandard(output_water[8]);
    if (t_site==150667) OutputTreeStandard(output_water[9]);
#endif
}

//###################################################
// GPP and respiration calculation, called by Tree::Growth
//#####################################################
//! - new v.2.4: t_GPP and t_Rday are updated in separate function (thus adaptable for different modules)
//! - new v.3.1: t_NPP is updated in separate function (thus adaptable for different modules)
void Tree::CalcRespGPP(){
    if(t_LA > 0.0){
#ifdef WATER
#else
        if(_GPPcrown){
             // v.2.3.1 -- fast GPP calculation option.
            float PPFD = 0.0, VPD = 0.0, Tmp = 0.0, leafarea_layer;
            Fluxh(int(t_height)+1, PPFD, VPD, Tmp, leafarea_layer);
            t_GPP = Tree::dailyGPPcrown(PPFD, VPD, Tmp, t_LAI);
            t_Rday = Tree::dailyRdayleaf(Tmp);
        } else {
#endif
            // Photosynthesis and respiration, set to zero
            t_GPP=0.0;
            t_Rday=0.0;
            
            int crown_above_base=int(t_height-t_CD)+1; // for flux above crown base
            int crown_above_top=int(t_height)+1;                // for flux above crown top

#ifdef CROWN_UMBRELLA
            int h_stop = max(crown_above_base,crown_above_top-3);
#else
            int h_stop = crown_above_base;
#endif
            float leafarea_cumulated = 0.0;
            
            for(int h = crown_above_top; h >= h_stop ; h--) {
                float PPFD = 0.0, VPD = 0.0, Tmp = 0.0, leafarea_layer = 0.0;
                Fluxh(h,PPFD, VPD, Tmp, leafarea_layer);
#ifdef WATER
                if(leafarea_layer > 0.0){
                    leafFluxes dailyF = Tree::dailyFluxesLeaf(PPFD, VPD, Tmp);
                    t_GPP += leafarea_layer * dailyF.carbon_flux;                   // !!!: check consistency! Maybe passing by reference could also be an idea?
                    t_transpiration += leafarea_layer * dailyF.water_flux;          // !!!: check consistency! Maybe passing by reference could also be an idea?
                }
                if(isnan(t_transpiration) || t_transpiration < 0.0) Rcout << "Problem at site: " <<  t_site << " transpiration: " << t_transpiration << " leafarea_layer: " << leafarea_layer << " GPP: " << t_GPP << " PPFD: " << PPFD << " VPD: " << VPD << " T: " << Tmp << " t_WSF_A: " << t_WSF_A << " t_WSF: " << t_WSF << endl << endl;
#else
                t_GPP += leafarea_layer * Tree::dailyGPPleaf(PPFD, VPD, Tmp);
                //if(isnan(t_GPP) || t_GPP < 0.0) Rcout << "Problem at site: " <<  t_site << " leafarea_layer: " << leafarea_layer << " GPP: " << t_GPP << " PPFD: " << PPFD << " VPD: " << VPD << " T: " << Tmp << endl << endl;
#endif
                t_Rday += leafarea_layer * Tree::dailyRdayleaf(Tmp);
                leafarea_cumulated += leafarea_layer;
                //if(t_dbh > 0.2) Rcout << crown_above_top - h << "PPFD: " << PPFD << " VPD: " << VPD << " Tmp: " << Tmp << " leafarea_layer: " << endl;
            }
            
            // Averaging across layers. To check consistency, leafarea_layer can be added up and the sum compared to t_LA
            float ileafarea_cumulated;
            if(leafarea_cumulated > 0.0) ileafarea_cumulated= 1.0/leafarea_cumulated;
            else ileafarea_cumulated = 0.0;
            
            t_GPP   *= ileafarea_cumulated;
            t_Rday  *= ileafarea_cumulated;
#ifdef WATER
            t_transpiration *= ileafarea_cumulated ;
#endif
#ifdef WATER
#else
        }
#endif
    }
    
    float effLA = 0.5 * (t_LA+t_matureLA) * nbhours_covered * 15.7788 * timestep; // we convert  from micromoles C/m^2/s into gC per m^2 of leaf per timestep by "nbhours_covered*15.7788*timestep" where 15.7788 = 3600*365.25*12/1000000 (seconds, days, and mass of carbon) and nbhours_covered is the amount of time that is covered by the daily variation file.
    float effLA_night = 0.5 * (t_LA+t_matureLA) * (24.0 - nbhours_covered) * 15.7788 * timestep; // same as during the day, but inverse of hours covered (we assume that non-covered hours are night values)
    
    t_GPP *=effLA;

#ifdef WATER
    t_transpiration*=1.6*iCair*1.5*effLA; // this is the amount of water transpired by the tree during the timestep in m3. 1.5 =18/12 where 18 and 12 are molar masses of H20 and C. This amounts to multiply by 0.5*(t_LA+t_matureLA)*283.824*timestep, where 283.824 = 18.10^-6 * 3600*12*365, where 18.10^-6 is to convert mol H20 into m3, 3600*365*12 to convert s into year (as timestep is given in year. CHECK: from our WILT data of sapflow of several canopy mature trees, and assuming a constant sapwood thickness of 4cm, this can be 5-110 liter/day, ie. 0.005-0.11 m3/day. See also values in Granier et al. 1996 (0.250-0.3 m3/day for a big dominant canopy tree), or Andrade et al. 1998 Oecologia (46-379 kg/day)
    t_transpiration=fminf(t_transpiration, PET*0.001); // see comments in descriptive doc, this point should be fixed in a proper way. Especillay, GPP should be modified accordingly, and this constraints on total transpiration better grounded and dicussed.
#endif
    
    int convT= int(iTaccuracy*temp); // temperature data at a resolution of Taccuracy=0.1°C -- stored in lookup tables ranging from 0°C to 50°C ---
    t_Rstem = t_sapwood_area * (t_height-t_CD) * LookUp_Rstem[convT];

    int convTnight= int(iTaccuracy*tnight); // temperature data at a resolution of Taccuracy=0.1°C -- stored in lookup tables ranging from 0°C to 50°C ---
    
    // the following two lines should maybe be revised, because the decline in respiration might not be the same as in photosynthetic activity. Kitajima et al. 2002 found no or small reductions in respiration with leaf age, Reich et al. 2009 did (Rdark/Amax constant), but often respiration declines are less steep than photosynthetic capacity, cf. Villar et al. 1995
    t_Rnight = t_Rdark * effLA_night * LookUp_Rnight[convTnight];
    t_Rday *= effLA * 0.4; // inhibition of respiration by ca. 40%, cf. Atkin et al. 2000
}

void Tree::CalcNPP(){
    t_NPP = 0.7 * (t_GPP - 1.5 * (t_Rday+t_Rnight+t_Rstem)); // growth respiration, v. 2.4.1: 0.75 replaced by 0.7. According to Cannell and Thornley 2000, higher values should be used only if other sources of respiration (phloem loading etc.) are explicitly accounted for. For leaf construction, typically even a lower factor is a assumed (cf. Villar & Merino 2001, avg construction costs of 1.52 gC/gC)
    // Rleaf=Rday+Rnight is multiplied by 1.5 to also account for fine root respiration (cf as in Fyllas et al 2014 and Malhi 2012); Rstem is multiplied by 1.5 to account for coarse root respiration (according to the shoot root biomass ratio of 0.2 - Jérôme's paper in prep- and also to branch respiration (Meir & Grace 2002, Cavaleri 2006, Asao 2015).
}

//####################################################
// Leaf dynamics and C allocation, called by Tree::Growth
//#####################################################
//! - NPP allocation to leaves
//! - In this current scheme of leaf demography and phenology in three leaf age classes: only the old leaves generate litterfall, and the dynamic of leaves cycle is generated by the dynamic of NPP, with a total leaf biomass varying - as opposed to De Weirdt et al 2012 in ORCHIDEE, but as in Wu et al 2016 but importantly without prescribing litterfall-
void Tree::UpdateLeafDynamics() {
    float ileafdem_resolution = 1.0/float(leafdem_resolution);
    float flush = 2.0 * fmaxf(t_NPP,0.0) * falloccanopy * 0.68 * 1.0/t_LMA; // 0.68 is the fraction of NPP allocated to leaves (the other 32% being allocated to twigs and fruits), retrieved from Chave et al. 2008, 2010.
    // fine resolution of flush
    float flush_fine = ileafdem_resolution * flush;
    float lambda_young = ileafdem_resolution * t_lambda_young;
    float lambda_mature = ileafdem_resolution * t_lambda_mature ;
    float lambda_old = ileafdem_resolution * t_lambda_old ;
    
    if(_LA_regulation == 0){
        // litter module, without any dynamic leaf area regulation
        t_litter = 0.0;

        for (int i = 0; i < leafdem_resolution; i++){
            float new_litter = lambda_old * t_oldLA ;
            float new_young = flush_fine;
            float new_mature = t_youngLA * lambda_young ;
            float new_old    = t_matureLA * lambda_mature ;
            
            t_youngLA += new_young - new_mature ;
            t_matureLA += new_mature - new_old ;
            t_oldLA += new_old - new_litter ;
            
            t_litter += new_litter * t_LMA;
        }
    } else {
        // dynamic leaf area regulation (!!!: TODO, literature references)
        // the main idea is that the fixed fractions with which allocation to leaves and stem are modelled ("falloccanopy", "fallocwood", as fractions of newly assimilated carbon) are only regulative, i.e. they apply if the tree grows in sunlight without much constraint and still has space for new leaves. If a deviation from these conditions occurs, then the allocation patterns will change. 1) Reaching maximum leaf area: If a tree has filled its whole crown with leaves and any additional tree leaf would only result in more self-shading and a net loss of carbon, then the tree will only allocate leaves for keeping up the maximum leaf area and a) allocate excess carbon to a non-structural carbon (NSC) storage b) or allocate it to growth in diameter, if the storage is full already 2) Small or no potential for photosynthesis (maximum leaf area is smaller than the tree's actual leaf area, down to 0). Then, the tree will not allocate any carbon to leaf construction and reserve carbon mostly for respiration or stem growth, until a gap appears. The module as a whole prioritizes leaf upkeep over growth, which is a conversative strategy. In reality trees or species may have more aggressive strategies (i.e. growing faster when shaded), but this would be worth a research project on its own
        // first, get LAmax, i.e. the maximum of leafarea that the tree could allocate before creating too much self-shading
        float LAIexperienced_eff;
        CalcLAmax(LAIexperienced_eff, t_LAmax);
        t_LAmax = fmaxf(0.0,t_LAmax);
        
        // carbon intended for tree growth, mobilized as if it was used for flushing leaves (in case it is needed, if not it will be backconverted at the end of the procedure)
        float flush_biometry = 2.0 * fmaxf(t_NPP,0.0) * fallocwood * 0.6 * 1.0/t_LMA;   // new in v. 2.4.0: only 60% of woody npp is actually used for construction, the rest is for branch fall repair (cf. Malhi et al. 2011)
        float flush_biometry_fine = ileafdem_resolution * flush_biometry;
        
        // storage carbon, mobilized as if it was used for flushing leaves (in case it is needed, if not, backconversion at end of procedure)
        float flush_storage = 2.0 * t_carbon_storage * 1.0/t_LMA;
        float flush_storage_fine = ileafdem_resolution * flush_storage;
    
        // We have temporarily converted all carbon into carbon for leaf flushing, so we set the pools to zero, they will be filled up again later with all the carbon that was not required. Also overall leaf litter is set to zero
        t_carbon_biometry = 0.0;
        t_carbon_storage = 0.0;
        t_litter = 0.0;
        
        // get the maximum leafarea the tree can currently support
        // given that we assume that the leaf density environment only changes once very iteration, this can also be calculated only once every iteration
        
        //float new_young = 0.0;
        for (int i = 0; i < leafdem_resolution; i++){
            float new_litter = lambda_old * t_oldLA ;
            
            // first check whether tree can still support more leaves (does not have excess leafarea)
            // then calculate the flush needed, which is at least the amount of leaves to keep up the current leafarea
            float la_excess = t_LA - t_LAmax;
            float flush_needed = new_litter;                // flush_needed is set equal to litter, but will be reduced, if there is excess leaves on the tree
            
            float new_young;
            // if leafarea does not exceed the maximum leafarea, just allocate all the flush, otherwise adjust flush_needed
            if(la_excess < 0.0){
                la_excess = 0.0;
                new_young = flush_fine;
            } else {
                new_young = fminf(flush_fine,flush_needed);
            }
            flush_needed = fmaxf(flush_needed-la_excess,0.0);
            
            // subtract from flush whatever has been allocated
            flush -= new_young;
            
            // if flush needed is smaller than incoming flush, then get more flush from carbohydrates usually reserved for diameter growth or storage
            float flush_diff = flush_needed - new_young;
            
            if(flush_diff > 0.0){
                float flush_from_biometry = fminf(flush_biometry_fine, flush_diff);  // flush_diff is the extra flush needed, so limit the amount of flush taken from biometry to what is needed
                new_young += flush_from_biometry;                                   // add extra flush to new leaves
                flush_biometry -= flush_from_biometry;                              // and deduce it from the source
                
                flush_diff = flush_needed - new_young;
                
                if(flush_diff > 0.0){
                    float flush_from_storage = fminf(flush_storage_fine, flush_diff);  // flush_diff is the extra flush needed, so limit the amount of flush taken from storage to what is needed
                    new_young += flush_from_storage;                                   // add extra flush to new leaves
                    flush_storage -= flush_from_storage;                              // and deduce it from the source
                }
            }

            // transferring leaves across pools
            float new_mature = t_youngLA * lambda_young ;
            float new_old    = t_matureLA * lambda_mature ;

            t_youngLA += new_young - new_mature ;
            t_matureLA += new_mature - new_old ;
            t_oldLA += new_old - new_litter ;
            
            t_litter += new_litter * t_LMA;
            t_LA = t_youngLA + t_matureLA + t_oldLA ;
        }
        
        // This is to ensure that trees do not get infinitely small leaf areas (let's assume minimum size of 2.5cm * 2cm = 0.0005 m2)
        if(t_LA < 0.0005) t_LA = 0.0;
        
        // refill storage, if storage has been tapped
        // in light of floating point calculations not being 100% exact, we have to make sure that quantities are above zero (and not -...e-9)
        float carbon_storage_max = CalcCarbonStorageMax();
        float carbon_from_flush = 0.5 * (flush_storage + flush) * t_LMA;
        float carbon_excess = carbon_from_flush - carbon_storage_max;
        
        if(carbon_excess > 0.0){
            t_carbon_storage = carbon_storage_max;
            if(_seedsadditional == 0 || t_dbh < t_dbhmature){
                t_carbon_biometry += carbon_excess;         // by default, excess carbon that cannot be stored is allocated to growth
            } else {
                float seedcarbon = t_NPP*falloccanopy*0.08*0.5;
                t_multiplier_seed = int((carbon_excess + seedcarbon)/seedcarbon);
            }
        } else if(carbon_from_flush > 0.0){
            t_carbon_storage = carbon_from_flush;
        }
        float carbon_biometry_total = 0.5 * flush_biometry * t_LMA;
        if(carbon_biometry_total > 0.0) t_carbon_biometry += carbon_biometry_total ;
    }
}

//Compute biometric relations, including allometry
//! - New standalone function in v.2.3.0
//! - volume in m^3: the first factor of 2 is to convert C into biomass. the 1/s_ wsg to convert biomass into volume (g/cm^3). the 1e-6 term converts cm^3 into m^3 (the sole metric unit in the model). fallocwood is the fraction of biomass allocated to aboveground wood (stem + branches) growth. For the time being, we shall assume that a fixed proportion of NPP is allocated into AGB production. Currently, 0.20=%biomasse allocated to stem increment could be a global variable, even though this % allocation could in fact vary with resouce variation/co-limitation
 void Tree::UpdateTreeBiometry(){
   
    //! taking into account wood elements recycling (ex. fallen branches etc...)
    //! t_ddbh = flor( volume* 4.0/( 3.0*PI*t_dbh*LH*t_height*LV ) )* NH;
    
    float delta_agb;
    if(_LA_regulation == 0){
        delta_agb = 2.0 *t_NPP * fallocwood * 0.6; // new in v. 2.4.0: only 60% of woody npp is actually used for construction, the rest is for branch fall repair (cf. Malhi et al. 2011)
    } else {
        delta_agb = 2.0 * t_carbon_biometry;
    }
    
    if (t_dbh>t_dbhmax) delta_agb *= fmaxf(3.0-2.0*t_dbh/t_dbhmax,0.0);
    
    // Tree dbh increment
    float ddbh = CalcIncrementDBH(delta_agb); // moved to a separate empirical function CalcIncrementDBH
    // With V=pi*r^2*h, increment of volume = dV = 2*pi*r*h*dr + pi*r^2*dh
    // With isometric growth assumption (ddbh/dbh=dh/h)and dbh=2*r: dV=3/4*pi*dbh*h*ddbh, ddbh in m, it follows: ddbh = 4/3 * V = 4/3 * 1/(pi*dbh*h)
    if(t_dbh + ddbh > 0.1 && t_dbh < 0.1) S[t_sp_lab].s_nbind10++;
    if(t_dbh + ddbh > 0.3 && t_dbh < 0.3) S[t_sp_lab].s_nbind30++;
    
    t_dbh += ddbh;
    UpdateSapwoodArea(ddbh);
    
    UpdateHeight();
    UpdateCR();
    UpdateCD();
    
#ifdef Output_ABC
    S[t_sp_lab].s_dbhmax_realized = fmaxf(S[t_sp_lab].s_dbhmax_realized,t_dbh);
#endif
}

void Tree::UpdateVolumeDensity(){
    float crown_area = PI*t_CR*t_CR;
    float crown_area_nogaps = GetCrownAreaFilled(crown_area);
    t_LAI = t_LA/crown_area_nogaps;
}
                                                      
//####################################################
// Tree death, called by Tree::Update
//####################################################
//! - This function records basic properties of a tree that has died and empties the variables at the tree site.
//! - It does not, however, apply the destructor to the tree object
void Tree::Death() {
    
#ifdef TRACK_INDIVIDUALS
    if(t_timeofyear_born >= 0){
        float agb = 1000.0 * CalcAGB();
        if(t_dbh >= 0.1){
            output_track[1] << t_site << "\t" << t_timeofyear_born << "\t" << iter << "\t" << t_age << "\t" << t_seedsproduced_sumyear << "\t" << t_seedsproduced << "\t" << t_time_carbonstarvation_year << "\t" << t_time_carbonstarvation << "\t" << t_dbh << "\t" << t_dbh - t_dbh_tracked << "\t" << t_height << "\t"  <<  t_height - t_height_tracked << "\t" << t_CR << "\t"  <<  t_CR - t_CR_tracked << "\t" << agb << "\t" << agb - t_agb_tracked << "\t" << t_GPP_sumyear << "\t" << t_GPPsquared_sumyear  << "\t" << t_NPP_sumyear << "\t" << t_NPPsquared_sumyear << "\t" << t_Rday_sumyear << "\t" << t_Rnight_sumyear << "\t" << t_Rstem_sumyear << "\t" << t_LAIabove_effavgyear<< "\t" << t_carbon_storage_avgyear << endl;
        }
        
        output_track[2] << t_site << "\t" << t_timeofyear_born << "\t" << iter << "\t" << t_age << "\t" << t_seedsproduced << "\t" << t_time_carbonstarvation << "\t" << t_dbh << "\t" << t_height << "\t" << t_CR << "\t" << agb << "\t" << t_GPPcum << "\t" << t_NPPcum << "\t" << t_LAIcum << "\t" << t_LAIeffcum << "\t" << t_GPPsquared_cum << "\t" << t_NPPsquared_cum << "\t" << t_LAIsquared_cum  << "\t" << t_LAIeffsquared_cum << endl;
    }
#endif
    
    // new v.2.4: statistics are now calculated inside the Death() function
    // tree death statistics
    nbdead_n1++;
    nblivetrees--;
    if ((S[t_sp_lab].s_nbind)>0) (S[t_sp_lab].s_nbind)--;
    if(t_dbh*LH>0.1){
        nbdead_n10++;
        if ((S[t_sp_lab].s_nbind10)>0) (S[t_sp_lab].s_nbind10)--;
#ifdef Output_ABC
        int row = t_site/cols;
        int col = t_site%cols;
        if(row >= row_start && row < row_end && col >= col_start && col < col_end) nbdead_n10_abc++;
#endif
    }
    if(t_dbh*LH>0.3){
        nbdead_n30++;
        if ((S[t_sp_lab].s_nbind30)>0) (S[t_sp_lab].s_nbind30)--;
    }
    // New v.2.2. new outputs
    if(_OUTPUT_extended) {
        if(iter == 2) output_extended[3] << iter << "\t" << S[t_sp_lab].s_name << "\t" << t_age << "\t" << t_dbh << "\t" << t_height <<  "\n";
        if(iter == int(nbiter/2)) output_extended[3] << iter << "\t" << S[t_sp_lab].s_name << "\t" << t_age << "\t" << t_dbh << "\t" << t_height <<  "\n";
        if(iter == int(nbiter-1)) output_extended[3] << iter << "\t" << S[t_sp_lab].s_name << "\t" << t_age << "\t" << t_dbh << "\t" << t_height <<  "\n";
    }

    t_sp_lab = 0;
    t_age = 0.0;
    t_hurt = 0;
    t_NPP=t_GPP=t_Rday=t_Rnight=t_Rstem=0.0; //! new v.2.3
    t_dbh = t_height = t_CR = t_CD= 0.0;
    t_CrownDisplacement = 0;
    
    if(_BASICTREEFALL) t_Ct = 0.0;
    
#ifdef Output_ABC
    t_dbh_previous = 0.0;
#endif
    
}

//################################
// Seed dispersal, called by UpdateField
//#################################
//! - This routine implements the reproduction stage (nbs seeds are produced per tree) and dispersal of the trees
//! - Dispersal is equiprobable in all direction an normally distributed (for 2D normal distribution, the absolute distance follows a Rayleigh distribution)
//! - Reproduction only occurs for mature trees; in the future, a C cost could be added
//! - New v.2.1 threshold of maturity is defined as a size threshold (and not age as before), following Wright et al 2005 JTE
void Tree::DisperseSeed(){
    if(t_dbh >= t_dbhmature){
        int nbs;
        if(_SEEDTRADEOFF) nbs=int(t_NPP*2.0*falloccanopy*0.08*0.5*(S[t_sp_lab].s_iseedmass)); //some multiplications could be avoided in this line.
        else nbs=nbs0*t_multiplier_seed;
        //else nbs=int(t_NPP*2*falloccanopy*0.08*0.5); // test 17/01/2017: use a factor to translate NPP into seeds produced, but not species specific, not linked to mass of grains
        for(int i=0;i<nbs;i++){
        // Loop over number of produced seeds
            //float rho = 2.0*((t_s->s_ds)+t_CR)*float(sqrt(fabs(log(genrand2()*iPi))));    //! s_ds is mean seed dispersal distance. Dispersal distance rho: P(rho) = rho*exp(-rho^2)
            //update 2.5: rho does not seem to correspond to original 1999 paper anymore and in previous version predicted dispersal with a lower cutoff instead of the Rayleigh distribution
            //here we restore the previous formulation by using the Rayleigh implementation from the gsl library
            //for the moment, we do not use the crown radius as an additional dispersal kernel. This would lead to a loss of large tree species locally, because they will have much less seeds within the plot
            float rho = gsl_ran_rayleigh(gslrng, S[t_sp_lab].s_ds);
            float theta_angle = float(twoPi*gsl_rng_uniform(gslrng)); //Dispersal angle theta
            int col_tree = t_site%cols;
            int row_tree = t_site/cols;
            int dist_cols = int(rho*cos(theta_angle));
            int dist_rows = int(rho*sin(theta_angle));
            int col_dispersal = dist_cols + col_tree;
            int row_dispersal = dist_rows + row_tree;
            FillSeed(col_dispersal,row_dispersal,t_sp_lab);
        }
#ifdef TRACK_INDIVIDUALS
        if(t_timeofyear_born >= 0){
            t_seedsproduced_sumyear += nbs;
            t_seedsproduced += nbs;
        }
#endif
    }
}

//##################################
// Tree death and growth
//##################################
//! - This routine calls the appropriate DeathRate modules; if the death condition is met, function Tree::Death() is called, otherwise function Tree::Growth is called
void Tree::Update() {
    int death;
    if(t_age) {
        if(t_dbh > 0.1) nbtrees_n10++;
        if(t_dbh > 0.3) nbtrees_n30++;
        
#ifdef WATER
        // !!!: changed by FF, t_PPFD has been removed in v.2.5 (along with t_VPD, t_T). It was never updated, because, although formally passed on to DeathRate(), it was never used in the DeathRate() function. Furthermore, these quantities were dangerous, because they were defined at the tree level, but could change throughout the crown. Now passed by reference only where they are needed. This makes checking whether they are actually needed easier as well. Whether this affects any procedures in WATER module, needs to be checked)
        //Start new in v3.0 IM
        //Fluxh(int(t_height)+1);            //strangly, t_PPFD was not updated at the beginning of Tree::Update (as I here suggest to do now),but only in Tree::Growth and CalcRespGPP, even though t_PPFD was already used in the first part of Tree::Update (death).
        //End new in v3.0 IM
        Water_availability();                   //here, t_phi_root and WSF are updated, which is needed to compute Deathrate, carbon assimilation and transpiration
#endif
        //v.2.4.0: outputs have been moved to Death() function
        if(_NDD)
            death = int(gsl_rng_uniform(gslrng)+DeathRateNDD(t_dbh, t_NPPneg, t_NDDfield[t_sp_lab]));
        else
#ifdef WATER  // note that I did not include a version with both drought-induced mortality and NDD effect on mortality, to be done if needed.
            death = int(gsl_rng_uniform(gslrng)+DeathRate(t_dbh, t_NPPneg, t_phi_root));
#else
            death = int(gsl_rng_uniform(gslrng)+DeathRate(t_dbh, t_NPPneg));
#endif
        if(death) Death();
        else Growth();   // v.2.4: t_hurt is now updated in the TriggerTreefallSecondary() function
    }
}
    
//####################################
// Tree falling function, called by TriggerTreefall
//####################################
//! - Tree falling routine, formerly FallTree(),  _BASICTREEFALL, changed in v.2.4.0
//! - Creates a treefall (but no longer treefall probability). Takes angle as argument and can now be used for primary, secondary treefalls, forestry, or other disturbances
//! - NEW in TROLL v.2.4: FallTree() function has become Treefall() function, calculation of angle and treefall outside of function, and damages are now added up from several treefalls
void Tree::Treefall(float angle) {
    // treefall statistics
    nbTreefall1++;
#ifdef Output_ABC
    if(t_dbh*LH>0.1){
        nbTreefall10++;
        int row = t_site/cols;
        int col = t_site%cols;
        if(row >= row_start && row < row_end && col >= col_start && col < col_end) nbTreefall10_abc++;
    }
#else
    if(t_dbh*LH>0.1) nbTreefall10++;
#endif
    if(t_dbh*LH>0.3) nbTreefall30++;
    int xx,yy;
    int row0,col0,h_int, r_int;
    float h_true = t_height*LV;
    h_int = int(h_true*NH);
    row0=t_site/cols;
    col0=t_site%cols;
    
    //update of Thurt field at the site of the tree, for consistency
    //Thurt[0][t_site+sites] = max(int(t_height),Thurt[0][t_site+sites]);
    //fallen stem destructs other trees
    for(int h=1;h<h_int;h++) {                      // loop on the fallen stem (horizontally)
        xx=int(fmaxf(col0+h*cos(angle),0.0));          // get projection in col (= xx) direction, where xx is absolute location
        if(xx<cols){
            yy=   int(row0+h*sin(angle));         // get projection in row (= yy) direction, where yy is absolute location
            Thurt[0][xx+(yy+rows)*cols] = max(int(t_height),int(Thurt[0][xx+(yy+rows)*cols]));
            // Thurt[0] where the stem fell, calculation: xx+(yy+rows)*cols= xx + yy*cols + rows*cols = xx + yy*cols + sites / NEW in v.2.4: addition of damage instead of setting equal in order to account for cumulative damage (several treefalls hitting the same site)
        }
    }
    
    //fallen crown destructs other trees, less damaging than stem
    xx=col0+int((h_true*NH-t_CR)*cos(angle));
    yy=row0+int((h_true*NH-t_CR)*sin(angle));
    r_int = int(t_CR);
    for(int col=max(0,xx-r_int);col<min(cols,xx+r_int+1);col++) { // loop on the fallen crown (horizontally)
        for(int row=max(0,yy-r_int);row<min(rows,yy+r_int+1);row++) {
            if((col-xx)*(col-xx)+(row-yy)*(row-yy)<r_int*r_int) Thurt[0][col+(row+rows)*cols] = max(int((t_height-t_CR*NV*LH)*0.5),int(Thurt[0][col+(row+rows)*cols])) ; // less severe damage than stem / NEW in v.2.4: max() or addition of damage instead of setting equal in order to account for cumulative damage (several treefalls hitting the same site)
        }
    }
    // v.2.4.0: outputs have been moved to Death() function
    Death();
}
    
//####################################################
// Computes Average and OutputField
//####################################################
// - Short routine that basically only updates the vector s_output_field
void Tree::Average() {
    if(t_age>0) {
        if(t_dbh*LH >= 0.1) {
            (S[t_sp_lab].s_sum10)++;
            S[t_sp_lab].s_ba10 += t_dbh*LH*t_dbh*LH*3.1415*0.25;
        }
        if(t_dbh*LH >= 0.3) (S[t_sp_lab].s_sum30)++;
        S[t_sp_lab].s_ba += t_dbh*LH*t_dbh*LH*3.1415*0.25;
        S[t_sp_lab].s_npp += t_NPP*1.0e-6;
        S[t_sp_lab].s_gpp += t_GPP*1.0e-6;
        S[t_sp_lab].s_agb += CalcAGB();
        S[t_sp_lab].s_rday += t_Rday*1.0e-6;
        S[t_sp_lab].s_rnight += t_Rnight*1.0e-6;
        S[t_sp_lab].s_rstem += t_Rstem*1.0e-6;
        S[t_sp_lab].s_litterfall += t_litter*1.0e-6;
    }
}

// Computation of dbh histograms
void Tree::histdbh() {
    if(t_age) nbdbh[int(100.*t_dbh*LH)]++;
    // where dbh is in cm (it is in number of horizontal cells throughout the code)
    // values are always rounded down (so nbdbh[30] gives you trees with more than 30 cm dbh, and less than 31))
}

#ifdef WATER
// Standard outputs during the simulation -- written to file
void Tree::OutputTreeStandard(fstream& output){
    output << iter << "\t" << t_site << "\t" << t_sp_lab << "\t" << t_height << "\t" << t_dbh << "\t" << t_litter << "\t" << t_age << "\t" << t_LA << "\t" << t_youngLA<< "\t" << t_matureLA << "\t" << t_oldLA << "\t" << t_CR << "\t" << t_CD <<"\t" << t_GPP  <<"\t" << t_NPP <<"\t" << t_Rstem <<"\t" << t_Rday  <<"\t" << t_Rnight << "\t" << t_site << "\t" << LAI3D[int(t_height)][t_site+SBORD] << "\t" << LAI3D[int(t_height-t_CD)+1][t_site+SBORD] << "\t" << t_root_depth << "\t" << t_phi_root << "\t" << t_WSF << "\t" << t_WSF_A << "\t" << t_transpiration << "\t" << PET;
    for (int l=0; l<nblayers_soil; l++) output << "\t" << t_root_biomass[l];
    for (int l=0; l<nblayers_soil; l++) output << "\t" << t_soil_layer_weight[l];
    output << endl;
}
// Standard outputs during the simulation -- written to screen in real time
void Tree::OutputTreeStandard(){
    Rcout << iter << "\t" << t_site << "\t" << t_sp_lab << "\t" << t_height << "\t" << t_dbh << "\t" << t_litter << "\t" << t_age << "\t" << t_LA << "\t" << t_youngLA<< "\t" << t_matureLA << "\t" << t_oldLA << "\t" << t_CR << "\t" << t_CD <<"\t" << t_GPP  <<"\t" << t_NPP <<"\t" << t_Rstem <<"\t" << t_Rday  <<"\t" << t_Rnight << "\t"  << LAI3D[int(t_height)][t_site+SBORD] << "\t" << LAI3D[int(t_height-t_CD)+1][t_site+SBORD] << "\t" << t_root_depth << "\t" << t_phi_root << "\t" << t_WSF;
    for (int l=0; l<nblayers_soil; l++) Rcout << "\t" << t_root_biomass[l];
    for (int l=0; l<nblayers_soil; l++) Rcout << "\t" << t_soil_layer_weight[l];
    Rcout << endl;
}
#endif

//Calculate the crown area filled by leaves (only relevant for crown gap fractions > 0.0)
float Tree::GetCrownAreaFilled(float crown_area){
    //for now calculated explicitly. Ideally, we would replace the loop by an equation that expresses the underlying logic
    int crown_intarea = int(crown_area);     // floor of crown_area to bound area accumulation
    crown_intarea = max(crown_intarea,1);    // minimum area of crown (1)
    crown_intarea = min(crown_intarea,1963); // maximum area of crown (radius 25), int(3.14*25*25)

    int crown_intarea_gaps = 0;
    float fraction_filled_target = t_fraction_filled;
    float fraction_filled_actual = 0.0;
    
    for(int i = 0; i < crown_intarea; i++){
        if(fraction_filled_actual > fraction_filled_target){
            fraction_filled_actual = (fraction_filled_actual * float(i))/(float(i) + 1.0);
            crown_intarea_gaps++;
        }
        else fraction_filled_actual = (fraction_filled_actual * float(i) + 1.0)/(float(i) + 1.0);
    }
    
    // now determine crown_area_filled, depending on whether the next voxel is filled or not filled
    float crown_area_filled;
    if(fraction_filled_actual > fraction_filled_target){
        crown_area_filled= float(crown_intarea - crown_intarea_gaps);
    }
    else crown_area_filled = crown_area - float(crown_intarea_gaps);
    
    return(crown_area_filled);
}

#ifdef TRACK_INDIVIDUALS
//Diagnostic function to track trees born at a reference year
float Tree::StartTracking(){
    //Only tracks trees born in a mature forest at year 501
    //currently hardcoded
    if(iter >= 6000 && iter < 6012) t_timeofyear_born = iter%iterperyear;
    else t_timeofyear_born = -1;
    
    if(t_timeofyear_born >= 0){
        // initialise variables
        t_seedsproduced = 0;
        t_seedsproduced_sumyear = 0;
        t_time_carbonstarvation = 0;
        t_time_carbonstarvation_year = 0;
        
        t_GPP_sumyear = 0.0;
        t_NPP_sumyear = 0.0;
        t_GPPsquared_sumyear = 0.0;      // for standard deviation
        t_NPPsquared_sumyear = 0.0;      // for standard deviation
        t_Rday_sumyear = 0.0;
        t_Rnight_sumyear = 0.0;
        t_Rstem_sumyear = 0.0;
        t_LAIabove_effavgyear = 0.0;
        t_carbon_storage_avgyear = 0.0;
        
        t_LAIcum = 0.0;
        t_LAIeffcum = 0.0;
        t_GPPcum = 0.0;
        t_NPPcum = 0.0;
        t_LAIsquared_cum = 0.0;
        t_LAIeffsquared_cum = 0.0;
        t_GPPsquared_cum = 0.0;
        t_NPPsquared_cum = 0.0;

        t_dbh_tracked = t_dbh;
        t_height_tracked = t_height;
        t_CR_tracked = t_CR;
        t_agb_tracked = 1000.0 * CalcAGB();
        
        output_track[0] << t_site << "\t" << t_timeofyear_born << "\t" << t_site%cols << "\t" << t_site/cols << "\t" << t_s->s_name << "\t" << t_dbh << "\t" << t_CR << "\t" << t_height << "\t" << t_agb_tracked << "\t" << t_mult_CR << "\t" << t_mult_height << "\t" << t_wsg << "\t" << t_Nmass << "\t" << t_Pmass << "\t" << t_LMA << "\t" << t_dev_wsg << "\t" << t_mult_N << "\t" << t_mult_P << "\t" << t_mult_LMA << "\t" << t_Vcmax << "\t" << t_Jmax << "\t" << t_Rdark << "\t" << t_LAImax << "\t" << t_leaflifespan << endl;
    }
}
#endif


#ifdef CROWN_UMBRELLA
//! - Global function: the following function is not a member function of the Tree class object, but operates at the tree level and could be converted to member functions. They're therefore defined next to the other tree level functions. Whether conversion to Tree members adds any benefit in terms of performance should be tested.
//! - the main function is a template to loop through one crown shell (i.e. a 1m layer of the tree) and do something within the tree's canopy, such as allocating leaves or computing the flux. It is supported by a second template that simulates the actual loop. The crown shell can be bent via a function to simulate the umbrella like crown shapes
//! - variables to be provided to the template:
//! -# crown properties, including the crown position (row, col), the tree height, the crown radius, the crown depth, the fraction of filled voxels (inverse of gap fraction) as well as the layer/shell counting from the tree top
//! -# a function "GetRadiusLayer" that creates the "umbrella" shape. It defines the change in crown radius between the top of the crown and the second layer above the crown base. Here by default a linear slope
//! -# crown statistics to be updated, one as input, one as output. These statistics are updated by the function "ModifyCrownStatistic" and then applied across the crown with the function "UpdateCrownStatistic". While they always have to be provided, they do not always have to be used.
//!
//! EXAMPLE 1: for adding volume to a voxel field, the input statistic would be +1, for removing volume, -1, the ModifyCrownStatistic function empty, and the update function would simply add the input value to the Voxel3D field
//!
//! EXAMPLE 2: for adding leaves to the LAI field, the input statistic would be the tree LAI, or for removing, -LAI, ModifyCrownStatistic would convert the LAI to density within a specific layer, and the update function would simply add the resulting density values to the LAI3D field
//! - Input and output variables can be separate types (e.g. int and float) and of different length (e.g. input can be a single variable, output can be a vector. This is needed, for example, to compute PPFD, VPD, Tmp and leafarea in Fluxh)
//! - In the current implementation, crowns below 3m in crown depth are simply treated as cylinders, this could be changed in future implementations
template <typename I, typename O, typename M, typename F>
void LoopLayerUpdateCrownStatistic_template(int row_center, int col_center, float height, float CR, float CD, float fraction_filled_target, int shell_fromtop, float GetRadiusLayer(float, float, float), I CrownStatistic_input, O &CrownStatistic_output, M ModifyCrownStatistic_input, F UpdateCrownStatistic_output){
    int crown_top = int(height);
    
    // we start out with 0 actually filled voxels. As a result, the first voxel will always be filled
    float fraction_filled_actual = 0.0;
    if(CD <= 3.0){
        I CrownStatistic_input_modified;
        ModifyCrownStatistic_input(CrownStatistic_input, CrownStatistic_input_modified, CD, height, shell_fromtop);
        
        int crown_intarea_previous = 0;
        int crown_intarea = GetCrownIntarea(CR);
        int layer_cylinder = crown_top - shell_fromtop;
        CircleAreaUpdateCrownStatistic_template(row_center, col_center, crown_intarea_previous, crown_intarea, fraction_filled_target, fraction_filled_actual, layer_cylinder, CrownStatistic_input_modified,CrownStatistic_output, UpdateCrownStatistic_output);
    }
    else{
        // This function computes the extent of the crown at every height layer, given a specific function
        // it separates out the innermost sector (a slowly increasing cylinder), and the surrounding parts of the crown
        // first the metrics with respect to the internal crown structure (i.e. z coordinate with respect to crown base)
        float crownshell_base = height - CD + 2.0;              // lower reference point for the crown slope function is two layers up from the crown base
        float crownshell_extent = height - crownshell_base;          // this is the extent from the "base layer" to the top
        float crownshell_extent_toplayer = floor(crownshell_extent);      // this is the extent to the lower limit of the toplayer
        // then we translate the crown coordinates into discretised variables with respect to the absolute location in the voxel field, as needed for location in the voxel field, with layers defined from top to bottom
        int height_innermost = crown_top - shell_fromtop;
        int height_toplayer = int(crownshell_base + crownshell_extent_toplayer) - shell_fromtop;
        int height_baselayer = int(crownshell_base + 1.0) - shell_fromtop;
        
        // now calculate the two modifications of the input statistic
        I CrownStatistic_input_innermost;
        I CrownStatistic_input_outer;
        
        ModifyCrownStatistic_input(CrownStatistic_input, CrownStatistic_input_innermost, CD, height, shell_fromtop);
        ModifyCrownStatistic_input(CrownStatistic_input, CrownStatistic_input_outer, CD, crownshell_base, shell_fromtop);
        
        // now do calculations
        // first the inner crown shell section that grows dynamically
        int crown_intarea_previous = 0;
        
        float radius_innermost = GetRadiusLayer(CR, crownshell_extent, crownshell_extent_toplayer);
        int crown_intarea_innermost = GetCrownIntarea(radius_innermost);
        CircleAreaUpdateCrownStatistic_template(row_center, col_center, crown_intarea_previous, crown_intarea_innermost, fraction_filled_target, fraction_filled_actual, height_innermost, CrownStatistic_input_innermost,CrownStatistic_output, UpdateCrownStatistic_output);
        crown_intarea_previous = crown_intarea_innermost;
        
        // now loop through the outer crown shell cylinders
        for(int h_outer = height_toplayer; h_outer >= height_baselayer; h_outer--){
            // calculating the radius of the current layer depending on the respective slopes, to be replaced by function
            //float radius_height = CR - crown_slope * (h_outer - height_baselayer);    // for the lowest layer, i.e. h == height_baselayer, radius = t_CR
            int extent_layerouter = h_outer - height_baselayer;
            float radius_height = GetRadiusLayer(CR, crownshell_extent, extent_layerouter);
            int crown_intarea = GetCrownIntarea(radius_height);
            CircleAreaUpdateCrownStatistic_template(row_center, col_center, crown_intarea_previous, crown_intarea, fraction_filled_target, fraction_filled_actual, h_outer, CrownStatistic_input_outer, CrownStatistic_output,UpdateCrownStatistic_output);
            crown_intarea_previous = crown_intarea;
        }
    }
}

//! - Global function: the following function is not a member function of the Tree class object, but operates at the tree level and could be converted to member functions. They're therefore defined next to the other tree level functions. Whether conversion to Tree members adds any benefit in terms of performance should be tested.
//! - this is the template that simulates the actual circling through a crown shell, between a given start and stop position (i.e. between a starting crown area and a stopping crown area)
//! - If the crown shells are bent, i.e. extend across several canopy layers, the starting position within a lower layer is the stopping position of the layer just above
template <typename I, typename O, typename F>
void CircleAreaUpdateCrownStatistic_template(int row_center, int col_center, int pos_start, int pos_end, float fraction_filled_target, float &fraction_filled_actual, int height_layer, I CrownStatistic_input, O &CrownStatistic_output, F UpdateCrownStatistic){
 
    for(int i = pos_start; i < pos_end; i++){
        if(fraction_filled_actual > fraction_filled_target){
            fraction_filled_actual = (fraction_filled_actual * float(i))/(float(i) + 1.0);
        }
        else{
            fraction_filled_actual = (fraction_filled_actual * float(i) + 1.0)/(float(i) + 1.0);
            
            int site_relative = LookUp_Crown_site[i];
            int row, col;
            row = row_center + site_relative/51 - 25;
            col = col_center + site_relative%51 - 25;
            
//            // option for future implementations: choose a direction of the loop (to randomize patterns, etc.)
//            // to create less homogeneous and more realistic crowns, this can, for example, be varied between crown layers
//            if(direction == 0 || direction == 1){row = row_center + site_relative/51 - 25;}
//            else {row = row_center - site_relative/51 + 25;}
//            if(direction == 0 || direction == 2){col = col_center + site_relative%51 - 25;}
//            else {col = col_center - site_relative%51 + 25;}
            
            if(row >= 0 && row < rows && col >= 0 && col < cols){
                int site=col+cols*row;
                UpdateCrownStatistic(height_layer, site, CrownStatistic_input, CrownStatistic_output);
            }
        }
    }
}

// Global function: linear decrease of crown radius
float GetRadiusSlope(float CR, float crown_extent, float crown_position){
    float crown_slope = CR * (1.0 - shape_crown) / crown_extent;
    float radius = CR - crown_slope * float(crown_position);
    return(radius);
}

// Global function: not currently used, but returns the input radius
float GetRadiusCylinder(float CR, float crown_extent, float crown_position){
    return(CR);
}

// Global function: converts floating point crown area into integer value, imposing lower and upper limits
int GetCrownIntarea(float crown_radius){
    // crown area
    float crown_area = PI * crown_radius * crown_radius;
    int crown_intarea = int(crown_area);     // floor of crown_area to bound area accumulation
    crown_intarea = max(crown_intarea,1);    // minimum area of crown (1)
    crown_intarea = min(crown_intarea,1963); // maximum area of crown (radius 25), int(3.14*25*25)
    return(crown_intarea);
}

// Global function: deduces within-crown densities from LAI with a gradient from 50% in top layer to 25% in belowtop and 25% in all shells underneath (1 layer for umbrella-like shape)
void GetDensitiesGradient(float LAI, float CD, float &dens_top, float &dens_belowtop, float &dens){
    if(CD < 2.0){
        dens_top = dens_belowtop = dens = LAI/ CD;
    }
    else if(CD < 3.0){
        dens_top = 0.5 * LAI;
        dens_belowtop = dens = 0.5 * LAI / (CD - 1.0);
    }
    else{
        dens_top = 0.5 * LAI;
        dens_belowtop = 0.25 * LAI;
#ifdef CROWN_UMBRELLA
        dens = 0.25 * LAI;
#else
        dens = 0.25 * LAI / (CD - 2.0);
#endif
    }
}

// Global function: deduces within-crown density from LAI, assuming uniform leaf distribution
void GetDensityUniform(float LAI, float CD, float &dens){
#ifdef CROWN_UMBRELLA
    float crownshells_limit = fminf(CD, 3.0);
    dens = LAI / crownshells_limit;
#else
    dens = LAI / CD;
#endif
}

// Global function: dummy function when no modification is needed
void ModifyNoinput(float noinput, float &dens_layer, float CD, float height, int layer_fromtop){
}

// Global function: a modifying function that converts LAI to the density of a specific layer, using the GetDensity functions
//! - modifier for GPP calculation where we need the leaves per layer to weight our results
//! - LAI is the input, dens_layer the output
void LAI2dens_cumulated(float LAI, float &dens_layer, float CD, float height, int layer_fromtop){
    int crown_top = int(height);
    int crown_base = int(height - CD);
    float dens_top, dens_belowtop, dens;
#ifdef LAI_gradient
    GetDensitiesGradient(LAI, CD, dens_top, dens_belowtop, dens);
#else
    GetDensityUniform(LAI, CD, dens);
    dens_top = dens_belowtop = dens;
#endif

    if(CD < 3.0 && crown_top == crown_base){
        dens_layer = LAI;         // full LAI allocation
    } else if(CD < 3.0 && (crown_top - layer_fromtop == crown_base)){
        dens_layer = LAI;
    } else {
        float fraction_layer = height - floor(height);    // this is the fraction that each layer apart from the topmost layer will extend into the voxel above
        if(layer_fromtop == 0) dens_layer = dens_top * fraction_layer;
        else if(layer_fromtop == 1) dens_layer = dens_top + dens_belowtop * fraction_layer;
        else if(layer_fromtop == 2) dens_layer = dens_top + dens_belowtop + dens * fraction_layer;
        else dens_layer = LAI;
    }
}

void LAI2dens(float LAI, float &dens_layer, float CD, float height, int layer_fromtop){
    int crown_top = int(height);
    int crown_base = int(height - CD);
    float dens_top, dens_belowtop, dens;
#ifdef LAI_gradient
    GetDensitiesGradient(LAI, CD, dens_top, dens_belowtop, dens);
#else
    GetDensityUniform(LAI, CD, dens);
    dens_top = dens_belowtop = dens;
#endif
    
    if(CD < 3.0 && crown_top == crown_base){
        dens_layer = dens_top * CD;
    }
    else if(CD < 3.0 && (crown_top - layer_fromtop == crown_base)){
        float fraction_belowbase = float(crown_base+1) - (height - CD);
        dens_layer = dens * fraction_belowbase;
    } else{
        float fraction_layer = height - floor(height); // this is the fraction that each layer apart from the topmost layer will extend into the voxel above
        float fraction_layer_fromabove = 1.0 - fraction_layer; // the inverse of the fraction above
        
        if(layer_fromtop == 0) dens_layer = dens_top * fraction_layer;
        else if(layer_fromtop == 1) dens_layer = dens_top * fraction_layer_fromabove + dens_belowtop * fraction_layer;
        else if(layer_fromtop == 2) dens_layer = dens_belowtop * fraction_layer_fromabove + dens * fraction_layer;
        else dens_layer = dens * fraction_layer_fromabove;
    }
}

// Global function: update of LAI3D field, called by CalcLAI()
void UpdateLAI3D(int height, int site, float dens, float &LA_cumulated){
    LAI3D[height][site+SBORD] += dens;
    LA_cumulated += dens;
}

// Global function: remove outliers in canopy height model (CHM); vector option
#ifdef CHM_SPIKEFREE
void UpdateCHMvector(int height, int site, float noinput, vector<int> &chm){
    if(chm[site] < height) chm[site] = height;
}
// Global function: remove outliers in canopy height model (CHM)
void UpdateCHM(int height, int site, float noinput, int *chm){
    if(chm[site] < height) chm[site] = height;
}
#endif

// Global function: PPFD retrieval for function CalcLAmax()
void GetPPFDabove(int height, int site, float noinput, float (&ppfd_CA)[2]){
    // First get voxel field densities
    float absorb_prev = LAI3D[height+1][site+SBORD];
    int intabsorb = CalcIntabsorb(absorb_prev);
    
    // Obtain PPFD for the voxel, and also record the circled area
    ppfd_CA[0] += WDailyMean * LookUp_flux[intabsorb];
    ppfd_CA[1] += 1.0; // add area
}
            
// Global function: calculates the canopy environment
//! - this function adds to the environmental variables provided in canopy_environment_cumulated
//! - the PPFD, VPD, Tmp and leafarea_layer retrieval function for Fluxh()
void GetCanopyEnvironment(int height, int site, float dens, float (&canopy_environment_cumulated)[4]){
    // first get voxel field densities
    float absorb_prev = LAI3D[height+1][site+SBORD];
    float absorb_curr = LAI3D[height][site+SBORD];
    float absorb_delta = absorb_curr - absorb_prev;
    if(absorb_delta < 0.0) absorb_delta = 0.0;    // eliminate rounding errors
    int intabsorb = CalcIntabsorb(absorb_prev, absorb_delta);

    // Obtain PPFD, VPD and T for the voxel
    float PPFD_voxel = WDailyMean * LookUp_flux_absorption[intabsorb];
    float VPD_voxel = VPDDailyMean * LookUp_VPD[intabsorb];
    float T_voxel = tDailyMean - LookUp_T[intabsorb];
    
    // Add the three variables up, weighted by leaf density inside voxel
    canopy_environment_cumulated[0] += dens;
    canopy_environment_cumulated[1] += PPFD_voxel * dens;
    canopy_environment_cumulated[2] += VPD_voxel * dens;
    canopy_environment_cumulated[3] += T_voxel * dens;
}

// Global function: calculates packing densities
void AddCrownVolumeLayer(int row_center, int col_center, float height, float CR, float CD, int crownvolume[70]){
    int crown_top = int(height);
    int crown_base = int(height-CD);
    if(CD <= 3.0){
        // for the smallest crowns it is simply cylinder rings being filled up
        int crown_intarea = GetCrownIntarea(CR);
        for(int h = crown_top; h >= crown_base; h--) crownvolume[h] += crown_intarea;
    }
    else{
        // For the rest of the crown, we go through different crown shells. We separate out the innermost sector (a slowly increasing cylinder), and the surrounding parts of the crown
        // first the metrics with respect to the internal crown structure (i.e. z coordinate with respect to crown base)
        float crownshell_base = height - CD + 2.0;              // lower reference point for the crown slope function is two layers up from the crown base
        float crownshell_extent = height - crownshell_base;          // this is the extent from the "base layer" to the top
        float crownshell_extent_toplayer = floor(crownshell_extent);      // this is the extent to the lower limit of the toplayer
        // then we translate the crown coordinates into discretised variables with respect to the absolute location in the voxel field, as needed for location in the voxel field, with layers defined from top to bottom
        int shell_fromtop = 0;
        int height_innermost = crown_top - shell_fromtop;
        int height_toplayer = int(crownshell_base + crownshell_extent_toplayer) - shell_fromtop;
        int height_baselayer = int(crownshell_base + 1.0) - shell_fromtop;
        
        // now do calculations
        // first the inner crown shell section that grows dynamically
        float radius_innermost = GetRadiusSlope(CR, crownshell_extent, crownshell_extent_toplayer);
        int crown_intarea_innermost = GetCrownIntarea(radius_innermost);
        for(int h = height_innermost; h >= crown_base; h--){
            crownvolume[h] += crown_intarea_innermost;
        }
        // now loop through the outer crown shell cylinders
        for(int h_outer = height_toplayer; h_outer >= crown_base; h_outer--){
            // calculating the radius of the current layer depending on the respective slopes, to be replaced by function
            //float radius_height = CR - crown_slope * (h_outer - height_baselayer);    // for the lowest layer, i.e. h == height_baselayer, radius = t_CR
            int extent_layerouter = max(h_outer - height_baselayer,0);                  // we also fill up underneath the baselayer
            float radius_height = GetRadiusSlope(CR, crownshell_extent, extent_layerouter);
            int crown_intarea = GetCrownIntarea(radius_height);
            
            crownvolume[h_outer] += (crown_intarea - crown_intarea_innermost);
        }
    }
}
#endif

//###########################################
//###########################################
//###########     MAIN PROGRAM    ###########
//###########################################
//###########################################

//' @title TROLL simulator
//'
//' @description
//' Wrapper of the TROLL C++ simulator with Rcpp.
//'
//' @name trollCpp
//'
//' @param global_file char. Path to the global parameters file.
//' @param climate_file char. Path to the climate file.
//' @param species_file char. Path to the species file.
//' @param day_file char. Path to the daytime file.
//' @param forest_file char. Path to the forest file.
//' @param output_file char. Path to the output folder.
//'
//' @return Void with outputs files written in the defined folder.
//'
//' @examples
//' \dontrun{
//' trollCpp(global_file = "test/test_input_global.txt",
//'          climate_file = "test/test_input_climate.txt",
//'          species_file = "test/test_input_species.txt",
//'          day_file = "test/test_input_daily.txt",
//'          forest_file = "NULL",
//'          output_file = "test")
//' }
//'
//' @export
// [[Rcpp::export]]
void trollCpp(
    std::string global_file,
    std::string climate_file,
    std::string species_file,
    std::string day_file,
    std::string forest_file,
    std::string output_file
) {

    // From Rcpp acceptable input to TROLL char*
    bufi = &global_file[0] ;
    bufi_climate = &climate_file[0] ;
    bufi_species = &species_file[0] ;
    bufi_daytimevar = &day_file[0] ;
    bufi_data = &forest_file[0] ;
    buf = &output_file[0] ;
    
    if(strlen(bufi_data) != 0) _FromInventory = 1; // There is a more formal checking of the stream within ReadInputInventory, so this is only to check whether any kind of file/path has been provided, i.e. whether the attempt at initializing from data has been made. But maybe there is a better way of doing this? (and to check: What happens if the string provided in R is NA or NULL? Can we avoid this?)
    
    //!*********************
    //!** Initializations **
    //!*********************
#ifdef MPI   // Lookup processor number / total number of processors
    MPI_Init(&argc,&argv);
    MPI_Comm_rank(MPI_COMM_WORLD,&p_rank);
    MPI_Comm_size(MPI_COMM_WORLD,&size);
#else
    mpi_rank = 0;
    mpi_size = 1;
#endif
    easympi_rank = 0;
    
//    for(int argn=1;argn<argc;argn++){ // Arguments of the input and output files
//        if(*argv[argn] == '-'){
//            switch(*(argv[argn]+1)){
//                case 'i':
//                    bufi = argv[argn]+2;
//                    break;
//                case 'd':                       // new v.3.0; initialisation of daytime variation in a separate file ('d' for daytime variation)
//                    bufi_daytimevar = argv[argn]+2;
//                    break;
//                case 'm':                       // new v.2.4; initialisation of climate parameters from separate file ('m' for meterology)
//                    bufi_climate = argv[argn]+2;
//                    break;
//                case 'p':                       // new v.3.0; initialisation of soil parameters from separate file ('p' for pedology)
//                    bufi_soil = argv[argn]+2;
//                    break;
//                case 's':                       // new v.3.0; initialisation of species parameters from separate file
//                    bufi_species = argv[argn]+2;
//                    break;
//                case 'o':
//                    buf = argv[argn]+2;
//                    break;
//                case 'f':                      // new v.2.3: initialisation from field, 'f' for "forest", "field data"
//                    bufi_data = argv[argn]+2;
//                    _FromInventory = 1;        // new v.3.1: automatic recognition of whether data sheet is provided or not
//                    break;
//                case 'n':
//                    easympi_rank=atoi(argv[argn]+2); // new v.2.2
//            }
//        }
//    }

    // input files
    sprintf(inputfile,"%s",bufi);
    sprintf(inputfile_daytimevar,"%s",bufi_daytimevar);
    sprintf(inputfile_climate,"%s",bufi_climate);
    sprintf(inputfile_soil,"%s",bufi_soil);
    sprintf(inputfile_species,"%s",bufi_species);
    if(_FromInventory){
        sprintf(inputfile_inventory,"%s",bufi_data);
    }
    
    // v.3.1: removed par output, because no single parameter sheet provided anymore (in future all separate parameter sheets could be provided as outputs as well
    ReadInputGeneral(); // v.3.1 has to be done before initialisation of random number generators (_NONRANDOM)
    // Stuff for constant number generator
    const gsl_rng_type *Trandgsl;
    gsl_rng_env_setup();
    Trandgsl = gsl_rng_default;
    gslrng = gsl_rng_alloc (Trandgsl);

    Rcout << "Easy MPI rank: " << easympi_rank << endl;

    unsigned long int t = (unsigned long int) time(NULL);
    unsigned long int seed = 3*t + 2*(easympi_rank+1)+1;

    if(_NONRANDOM == 1) seed = 1;

    gsl_rng_set(gslrng, seed);
     
    Rcout << "On proc #" << easympi_rank << " seed: " << seed << endl;
    sprintf(outputinfo,"%s_%i_info.txt",buf, easympi_rank);
    output_info.open(outputinfo, ios::out);
    if(!output_info) Rcerr<< "ERROR with info file"<< endl;
    
    Initialise();               // Read global parameters
    InitialiseOutputStreams();  // Initialise Output streams, taken outside of Initialise() function in v.3.1 to mirror AllocMem()
    AllocMem();                 // Memory allocation
    
#ifdef Output_ABC
    InitialiseABC();
#endif
    
    if(_FromInventory){
        ReadInputInventory();   // Initial configuration of the forest, read from data
    }
    
    Rcout << "klight is: " << klight << endl;
    Rcout << "CO2 concentration is: " << Cair << endl;
    Rcout << "Number of species: " << nbspp << endl << endl;
    
    if(_GPPcrown == 1) Rcout << "Activated Module: FastGPP" << endl;
    if(_BASICTREEFALL == 1) Rcout << "Activated Module: BASICTREEFALL" << endl;
    if(_NDD == 1) Rcout << "Activated Module: NDD" << endl;
    if(_SEEDTRADEOFF == 1) Rcout << "Activated Module: SEEDTRADEOFF" << endl;
    if(_FromInventory == 1) Rcout << "Activated Module: FromInventory" << endl;
    if(_OUTPUT_extended == 1) Rcout << "Activated Module: OUTPUT_extended" << endl;
    
    //!*********************
    //!** Evolution loop  **
    //!*********************
    
    Rcout << "Simulation starts with " << nblivetrees << " trees." << endl;
    
    //** Information in file info **
    //******************************
    if(!mpi_rank){
        output_info << "\nTROLL simulator\n\n";
        output_info << "\n   2D discrete network: horizontal step = " << LH
        << " m, one tree per "<< LH*LH << " m^2 \n\n";
        output_info << "\n   Tree : (t_dbh,t_height,t_CR,t_CD) \n\n";
        output_info << "\n            + one species label \n\n";
        output_info << " Number of sites      : "<<rows<<"x"<<cols<<"\n";
        output_info << " Number of iterations : "<<nbiter<<"\n";
        output_info << " Duration of timestep : "<<timestep<<" years\n";
        output_info << " Number of Species    : "<<nbspp << "\n\n";
        output_info.flush();
    }
    
    // initial pattern, should be empty, unless an inventory has been provided
    if(_OUTPUT_extended) OutputSnapshot(output_basic[1], 1, 0.01);                  // Initial Pattern, for trees > 0.01m DBH
    else OutputSnapshot(output_basic[1], 1, 0.1);                                   // Initial Pattern, for trees > 0.1m DBH

    double start_time,stop_time, duration=0.0;           // for simulation duration
    stop_time = clock();
    for(iter=0;iter<nbiter;iter++) {
        start_time = stop_time;
        
        Evolution();    // probably should be renamed at some point: the loop as such describes the "Evolution" of the forest, this is more like an update of all the variables
        stop_time = clock();
        duration +=fmaxf(stop_time-start_time,0.0);
        
#ifdef Output_ABC
        int timespan_abc = 10 * iterperyear;     // every 10 years, modified in v.3.0
        int last_abc = ((nbiter+5)/timespan_abc);
        last_abc *= timespan_abc;
        last_abc += -5;
        if((iter+5)%timespan_abc == 0 || iter == last_abc - 43){
            // simulated lidar, based on data from Nouragues ALS, assuming NIR laser
            float transmittance_nir = 0.4;  // transmittance of leaves in near infrared, used to calculate chances of laser hit
            float mean_beam = 12.0;         // avg number of beams that reach top of canopy
            float sd_beam = 5.0;            // standard deviation of those
            
            UpdateTransmittanceCHM_ABC(mean_beam, sd_beam, klight, transmittance_nir);
            OutputABC();
            UpdateDBHtrackingABC();
        }
#endif
    }
    
    Rcout << "Simulation ends with " << nblivetrees << " trees." << endl;
         
    // final pattern
    if(_OUTPUT_extended){
        OutputSnapshot(output_basic[2], 1, 0.01);                 // Final Pattern, for trees > 0.01m DBH
        OutputLAI(output_extended[7]);
        OutputCHM(output_extended[8]);
    } else {
        OutputSnapshot(output_basic[2], 1, 0.1);                  // Final Pattern, for trees > 0.1m DBH
    }
    
    //***********************
    //** End of simulation **
    //***********************
    float durf = duration/double(CLOCKS_PER_SEC);        // output of the effective CPU time
#ifdef MPI
    MPI_Reduce(&durf,&durf,1,MPI_FLOAT,MPI_SUM,0,MPI_COMM_WORLD);
#endif
    if(!mpi_rank) {
        Rcout << "\n";
#ifdef MPI
        output_info << "Number of processors : "<< mpi_size << "\n";
#endif
        output_info << "Average computation time : "<< durf/float(mpi_size) << " seconds.\n";
        output_info << "End of simulation.\n";
        output_info.flush();
        Rcout << "\nNumber of processors : "<< mpi_size << "\n";
        Rcout << "Average computation time : "<< durf/float(mpi_size) << " seconds.\n";
        Rcout << "End of simulation.\n";
    }
    
    CloseOutputs(); // new in v.3.1: Close and clear outputs, maybe not necessary as main function terminates shortly after, but maybe it ensures a cleaner communication with file system/within Rcpp
    FreeMem(); //Free dynamic memory  //! added in oct2013
#ifdef easyMPI
    MPI::Finalize();
#endif
    //exit(0);
}

//##########################################
//###########################################
//######  Initialisation routines    ########
//###########################################
//###########################################

//! Global function: assigns input values to parameters
//! - Also check whether parameters are correctly specified, within limits and replace by default
//! - !!!: TO IMPLEMENT: possibility of throwing an error instead of default value
template <typename N>
void SetParameter(string &parameter_name, string &parameter_value, N &parameter, N parameter_min, N parameter_max, N parameter_default, bool quiet) {
    // idea for checking whether float/int from https://stackoverflow.com/questions/447206/c-isfloat-function
    istringstream iss(parameter_value);
    N numeric;
    iss >> numeric;
    
    // Check if the entire string was consumed and if either failbit or badbit is set
    bool isnumeric = iss.eof() && !iss.fail();
    if(isnumeric){
        if(numeric >= parameter_min * 0.99 && numeric <= parameter_max * 1.01){   // built in precision check, quite tolerant (1%)
            if(numeric < parameter_min) parameter = parameter_min;
            else if(numeric > parameter_max) parameter = parameter_max;
            else parameter = numeric;
            if(!quiet) Rcout << parameter_name << ": " << parameter << endl;
        } else {
            parameter = parameter_default;
            if(!quiet) Rcout << "Warning. Value provided for '" << parameter_name << "' (" << numeric << ") is outside the allowed range (" << parameter_min << ", " << parameter_max << "). Set to default: " << parameter_default << endl;
        }
    } else {
        parameter = parameter_default;
        if(!quiet) Rcout << "Warning. Value provided for '" << parameter_name << "' (" << parameter_value << ") is not a " << typeid(numeric).name() << ". Set to default: " << parameter_default << endl;
    }
}

//! Global function: tests input values for parameters
//! - for strings, no minimum/maximum and no check for type necessary
void SetParameter(string &parameter_name, string &parameter_value, string &parameter, string parameter_default, bool quiet) {
    if(!parameter_value.empty()){
        parameter = parameter_value;
        if(!quiet) Rcout << parameter_name << ": " << parameter << endl;
    } else {
        parameter = parameter_default;
        Rcout << "Warning. String for '" << parameter_name << "' is empty" << ". Set to default: '" << parameter_default << "'" << endl;
    }
}

//! Global function: This function specifies limits and defaults for global parameters
void AssignValueGlobal(string parameter_name, string parameter_value){
    // we set parameters to values that have been read, or to their defaults, if outside of range or not the right type
    bool quiet = 1; //! only applies to successful initialization, warnings are always given
    
    if(parameter_name == "cols"){
        SetParameter(parameter_name, parameter_value, cols, 0, INT_MAX, 400, quiet);
    } else if(parameter_name == "rows"){
        SetParameter(parameter_name, parameter_value, rows, 0, INT_MAX, 400, quiet);
    } else if(parameter_name == "HEIGHT"){
        SetParameter(parameter_name, parameter_value, HEIGHT, 0, 150, 70, quiet);
    } else if(parameter_name == "length_dcell"){
        SetParameter(parameter_name, parameter_value, length_dcell, 0, INT_MAX, 25, quiet);
    } else if(parameter_name == "nbiter"){
        SetParameter(parameter_name, parameter_value, nbiter, 0, INT_MAX, 6000, quiet);
    } else if(parameter_name == "NV"){
        SetParameter(parameter_name, parameter_value, NV, 0.0f, float(INT_MAX), 1.0f, quiet);
    } else if(parameter_name == "NH"){
        SetParameter(parameter_name, parameter_value, NH, 0.0f, float(INT_MAX), 1.0f, quiet);
    } else if(parameter_name == "nbout"){
        SetParameter(parameter_name, parameter_value, nbout, 0, INT_MAX, 4, quiet);
    } else if(parameter_name == "p_nonvert"){
        SetParameter(parameter_name, parameter_value, p_nonvert, 0.0f, 1.0f, 0.05f, quiet);
    } else if(parameter_name == "SWtoPPFD"){
        SetParameter(parameter_name, parameter_value, SWtoPPFD, 0.0f, 5.0f, 2.27f, quiet);
    } else if(parameter_name == "klight"){
        SetParameter(parameter_name, parameter_value, klight, 0.0f, 1.0f, 0.5f, quiet);
    } else if(parameter_name == "absorptance_leaves"){
        SetParameter(parameter_name, parameter_value, absorptance_leaves, 0.0f, 1.0f, 0.9f, quiet);
    } else if(parameter_name == "theta"){
        SetParameter(parameter_name, parameter_value, theta, 0.0f, 10.0f, 0.7f, quiet); // FF: realistic upper bound?
    } else if(parameter_name == "phi"){
        SetParameter(parameter_name, parameter_value, phi, 0.0f, 1.0f, 0.06f, quiet);
    } else if(parameter_name == "g1"){
        SetParameter(parameter_name, parameter_value, g1, 0.0f, 1000.0f, 3.77f, quiet);
    } else if(parameter_name == "vC"){
        SetParameter(parameter_name, parameter_value, vC, 0.0f, 1.0f, 0.05f, quiet);
    } else if(parameter_name == "DBH0"){
        SetParameter(parameter_name, parameter_value, DBH0, 0.0f, 2.5f, 0.005f, quiet);
    } else if(parameter_name == "H0"){
        SetParameter(parameter_name, parameter_value, H0, 0.0f, 100.0f, 0.95f, quiet);
    } else if(parameter_name == "CR_min"){
        SetParameter(parameter_name, parameter_value, CR_min, 0.0f, 50.0f, 0.2f, quiet);
    } else if(parameter_name == "CR_a"){
        SetParameter(parameter_name, parameter_value, CR_a, 0.0f, 5.0f, 2.13f, quiet);
    } else if(parameter_name == "CR_b"){
        SetParameter(parameter_name, parameter_value, CR_b, 0.0f, 50.0f, 0.63f, quiet);
    } else if(parameter_name == "CD_a"){
        SetParameter(parameter_name, parameter_value, CD_a, 0.0f, 0.5f, 0.0f, quiet);
    } else if(parameter_name == "CD_b"){
        SetParameter(parameter_name, parameter_value, CD_b, 0.0f, 1.0f, 0.2f, quiet);
    } else if(parameter_name == "CD0"){
        SetParameter(parameter_name, parameter_value, CD0, 0.0f, 50.0f, 0.1f, quiet);
    } else if(parameter_name == "shape_crown"){
        SetParameter(parameter_name, parameter_value, shape_crown, 0.0f, 1.0f, 1.0f, quiet);
    } else if(parameter_name == "dens"){
        SetParameter(parameter_name, parameter_value, dens, 0.0f, 10.0f, 1.0f, quiet);
    } else if(parameter_name == "fallocwood"){
        SetParameter(parameter_name, parameter_value, fallocwood, 0.0f, 1.0f, 0.35f, quiet);
    } else if(parameter_name == "falloccanopy"){
        SetParameter(parameter_name, parameter_value, falloccanopy, 0.0f, 1.0f, 0.25f, quiet);
    } else if(parameter_name == "Cseedrain"){
        SetParameter(parameter_name, parameter_value, Cseedrain, 0.0f, 1000000.0f, 50000.0f, quiet);
    } else if(parameter_name == "nbs0"){
        SetParameter(parameter_name, parameter_value, nbs0, 0.0f, 10000.0f, 10.0f, quiet);
    } else if(parameter_name == "sigma_height"){
        SetParameter(parameter_name, parameter_value, sigma_height, 0.0f, 1.0f, 0.19f, quiet);
    } else if(parameter_name == "sigma_CR"){
        SetParameter(parameter_name, parameter_value, sigma_CR, 0.0f, 1.0f, 0.29f, quiet);
    } else if(parameter_name == "sigma_CD"){
        SetParameter(parameter_name, parameter_value, sigma_CD, 0.0f, 1.0f, 0.0f, quiet);
    } else if(parameter_name == "sigma_P"){
        SetParameter(parameter_name, parameter_value, sigma_P, 0.0f, 1.0f, 0.24f, quiet);
    } else if(parameter_name == "sigma_N"){
        SetParameter(parameter_name, parameter_value, sigma_N, 0.0f, 1.0f, 0.12f, quiet);
    } else if(parameter_name == "sigma_LMA"){
        SetParameter(parameter_name, parameter_value, sigma_LMA, 0.0f, 1.0f, 0.24f, quiet);
    } else if(parameter_name == "sigma_wsg"){
        SetParameter(parameter_name, parameter_value, sigma_wsg, 0.0f, 0.5f, 0.06f, quiet);
    } else if(parameter_name == "sigma_dbhmax"){
        SetParameter(parameter_name, parameter_value, sigma_dbhmax, 0.0f, 1.0f, 0.05f, quiet);
    } else if(parameter_name == "corr_CR_height"){
        SetParameter(parameter_name, parameter_value, corr_CR_height, -1.0f, 1.0f, 0.0f, quiet);
    } else if(parameter_name == "corr_N_P"){
        SetParameter(parameter_name, parameter_value, corr_N_P, -1.0f, 1.0f, 0.65f, quiet);
    } else if(parameter_name == "corr_N_LMA"){
        SetParameter(parameter_name, parameter_value, corr_N_LMA, -1.0f, 1.0f, -0.43f, quiet);
    } else if(parameter_name == "corr_P_LMA"){
        SetParameter(parameter_name, parameter_value, corr_P_LMA, -1.0f, 1.0f, -0.39f, quiet);
    } else if(parameter_name == "leafdem_resolution"){
        SetParameter(parameter_name, parameter_value, leafdem_resolution, 0, INT_MAX, 30, quiet);
    } else if(parameter_name == "p_tfsecondary"){
        SetParameter(parameter_name, parameter_value, p_tfsecondary, 0.0f, 1.0f, 1.0f, quiet);
    } else if(parameter_name == "hurt_decay"){
        SetParameter(parameter_name, parameter_value, hurt_decay, 0.0f, 1.0f, 0.0f, quiet);
    } else if(parameter_name == "crown_gap_fraction"){
        SetParameter(parameter_name, parameter_value, crown_gap_fraction, 0.0f, 1.0f, 0.0f, quiet);
    } else if(parameter_name == "m"){
        SetParameter(parameter_name, parameter_value, m, 0.0f, 1.0f, 0.013f, quiet);
    } else if(parameter_name == "m1"){
        SetParameter(parameter_name, parameter_value, m1, 0.0f, 1.0f, 0.013f, quiet);
    } else if(parameter_name == "Cair"){
        SetParameter(parameter_name, parameter_value, Cair, 0.0f, 1000000.0f, 400.0f, quiet);
    } else if(parameter_name == "_LL_parameterization"){
        SetParameter(parameter_name, parameter_value, _LL_parameterization, bool(0), bool(1), bool(1), quiet);
    } else if(parameter_name == "_LA_regulation"){
        SetParameter(parameter_name, parameter_value, _LA_regulation, 0, 2, 2, quiet);
    } else if(parameter_name == "_sapwood"){
        SetParameter(parameter_name, parameter_value, _sapwood, bool(0), bool(1), bool(1), quiet);
    } else if(parameter_name == "_seedsadditional"){
        SetParameter(parameter_name, parameter_value, _seedsadditional, bool(0), bool(1), bool(0), quiet);
    } else if(parameter_name == "_NONRANDOM"){
        SetParameter(parameter_name, parameter_value, _NONRANDOM, bool(0), bool(1), bool(1), quiet);
    } else if(parameter_name == "_GPPcrown"){
        SetParameter(parameter_name, parameter_value, _GPPcrown, bool(0), bool(1), bool(0), quiet);
    } else if(parameter_name == "_BASICTREEFALL"){
        SetParameter(parameter_name, parameter_value, _BASICTREEFALL, bool(0), bool(1), bool(1), quiet);
    } else if(parameter_name == "_SEEDTRADEOFF"){
        SetParameter(parameter_name, parameter_value, _SEEDTRADEOFF, bool(0), bool(1), bool(0), quiet);
    } else if(parameter_name == "_NDD"){
        SetParameter(parameter_name, parameter_value, _NDD, bool(0), bool(1), bool(0), quiet);
    } else if(parameter_name == "_CROWN_MM"){
        SetParameter(parameter_name, parameter_value, _CROWN_MM, bool(0), bool(1), bool(0), quiet);
    } else if(parameter_name == "_OUTPUT_extended"){
          SetParameter(parameter_name, parameter_value, _OUTPUT_extended, bool(0), bool(1), bool(0), quiet);
    }
    // !!!: TODO, implement NDD parameters
    // if (_NDD) {
    // In >> R; In.getline(buffer,128,'\n');
    // In >> deltaR; In.getline(buffer,128,'\n');
    // In >> deltaD; In.getline(buffer,128,'\n');
    // }
     
}

//! Global function: This function provides limits and defaults for species-specific parameters
void AssignValueSpecies(Species &S, string parameter_name, string parameter_value){
//! we set parameters to values that have been read, or to their defaults, if outside of range or not the right type
    bool quiet = 1; // only applies to successful initialization, warnings are always given

    if(parameter_name == "s_name"){
        SetParameter(parameter_name, parameter_value, S.s_name, "indet_indet", quiet);
    } else if(parameter_name == "s_LMA"){
        SetParameter(parameter_name, parameter_value, S.s_LMA, 0.0f, 1000.0f, 100.0f, quiet);
    } else if(parameter_name == "s_Nmass"){
        SetParameter(parameter_name, parameter_value, S.s_Nmass, 0.0f, 1.0f, 0.02f, quiet);
    } else if(parameter_name == "s_Pmass"){
        SetParameter(parameter_name, parameter_value, S.s_Pmass, 0.0f, 1.0f, 0.0005f, quiet);
    } else if(parameter_name == "s_wsg"){
        SetParameter(parameter_name, parameter_value, S.s_wsg, 0.0f, 1.5f, 0.6f, quiet);
    } else if(parameter_name == "s_dbhmax"){
        SetParameter(parameter_name, parameter_value, S.s_dbhmax, 0.0f, 2.5f, 0.5f, quiet);
    } else if(parameter_name == "s_hmax"){
        SetParameter(parameter_name, parameter_value, S.s_hmax, 0.0f, 100.0f, 50.0f, quiet);
    } else if(parameter_name == "s_ah"){
        SetParameter(parameter_name, parameter_value, S.s_ah, 0.0f, 10.0f, 0.3f, quiet);
    } else if(parameter_name == "s_seedmass"){
        SetParameter(parameter_name, parameter_value, S.s_seedmass, 0.0f, 10000.0f, 1.0f, quiet);
    } else if(parameter_name == "s_regionalfreq"){
        SetParameter(parameter_name, parameter_value, S.s_regionalfreq, 0.0f, 1.0f, 1.0f, quiet);
    } else if(parameter_name == "s_tlp"){
        SetParameter(parameter_name, parameter_value, S.s_tlp, -10.0f, 0.0f, -2.0f, quiet);
    } else if(parameter_name == "s_drymass"){
        SetParameter(parameter_name, parameter_value, S.s_drymass, 0.0f, 100.0f, 0.5f, quiet);
    }
}

//! Global function: This function reads inputs from the general input file
//! - Also sets up initial values for some parameters computed from input parameters
//! - !!!: TO IMPLEMENT: automatic stop of program under error to avoid running empty simulations on cluster etc.
//! - !!!: TO IMPLEMENT: separate error messages (i.e. no input file provided, empty input file, etc.)
void ReadInputGeneral(){
    fstream In(inputfile, ios::in);
    if(In){
        string parameter_names[60] = {"cols","rows","HEIGHT","length_dcell","nbiter","NV","NH","nbout","p_nonvert","SWtoPPFD","klight","absorptance_leaves","theta","phi","g1","vC","DBH0","H0","CR_min","CR_a","CR_b","CD_a","CD_b","CD0","shape_crown","dens","fallocwood","falloccanopy","Cseedrain","nbs0","sigma_height","sigma_CR","sigma_CD","sigma_P","sigma_N","sigma_LMA","sigma_wsg","sigma_dbhmax","corr_CR_height","corr_N_P","corr_N_LMA","corr_P_LMA","leafdem_resolution","p_tfsecondary","hurt_decay","crown_gap_fraction","m","m1","Cair","_LL_parameterization","_LA_regulation","_sapwood","_seedsadditional","_NONRANDOM","_GPPcrown","_BASICTREEFALL","_SEEDTRADEOFF","_NDD","_CROWN_MM","_OUTPUT_extended"};
        int nb_parameters = 60;
        vector<string> parameter_values(nb_parameters,"");
        
        Rcout << endl << "Reading in file: " << inputfile << endl;
        In.getline(buffer,256,'\n');
        string parameter_name, parameter_value;
        
        while (In >> parameter_name >> parameter_value){
            In.getline(buffer,256,'\n');
            for(int i = 0; i < nb_parameters; i++){
                if(parameter_name == parameter_names[i]) parameter_values[i] = parameter_value;
            }
        }
        // now we assign values
        for(int i = 0; i < nb_parameters; i++){
            AssignValueGlobal(parameter_names[i], parameter_values[i]);
        }
        // update derived parameters
        sites = rows*cols;
        sites_per_dcell = length_dcell*length_dcell;
        nbdcells = int(sites/sites_per_dcell);
        linear_nb_dcells = int(cols/length_dcell);
        Rcout << "rows: " << rows << " cols: " << cols << " HEIGHT: " << HEIGHT << endl;
        Rcout << "Number of dcells: " << nbdcells << endl;
        Rcout << "Lin number of dcells: " << linear_nb_dcells << endl;
#ifdef WATER
        i_sites_per_dcell=1.0/float(sites_per_dcell);
#endif
        LV = 1.0/NV;
        LH = 1.0/NH;
        if(nbout) freqout = nbiter/nbout;
        
        kpar = klight * absorptance_leaves; // kpar is the klight factor times the absorptance of leaves
        // convert correlations to covariances
        cov_N_P = corr_N_P * sigma_N * sigma_P;
        cov_N_LMA = corr_N_LMA * sigma_N * sigma_LMA;
        cov_P_LMA = corr_P_LMA * sigma_P * sigma_LMA;
        
        if(cov_N_P == 0.0 || cov_N_LMA == 0.0 || cov_P_LMA == 0.0){
            Rcerr << "\nCovariance matrix N,P,LMA could not be decomposed. Using uncorrelated variation of trait values instead" << endl;
            covariance_status = 0;
        }
        else{
            Rcout << "Correlation status. corr_N_P: " << corr_N_P << " cov_N_LMA: " << corr_N_LMA << " corr_P_LMA: " << corr_P_LMA << endl;
            covariance_status = 1;
            // Initialise covariance matrix for N, P, LMA
            mcov_N_P_LMA = gsl_matrix_alloc(3,3);
            gsl_matrix_set(mcov_N_P_LMA,0,0,sigma_N*sigma_N);
            gsl_matrix_set(mcov_N_P_LMA,0,1,cov_N_P);
            gsl_matrix_set(mcov_N_P_LMA,0,2,cov_N_LMA);
            gsl_matrix_set(mcov_N_P_LMA,1,0,cov_N_P);
            gsl_matrix_set(mcov_N_P_LMA,1,1,sigma_P*sigma_P);
            gsl_matrix_set(mcov_N_P_LMA,1,2,cov_P_LMA);
            gsl_matrix_set(mcov_N_P_LMA,2,0,cov_N_LMA);
            gsl_matrix_set(mcov_N_P_LMA,2,1,cov_P_LMA);
            gsl_matrix_set(mcov_N_P_LMA,2,2,sigma_LMA*sigma_LMA);
            
            // Cholesky decomposition for multivariate draw
            Rcout << "\nCovariance matrix N,P,LMA: " << endl;
            for(int mrow=0; mrow<3;mrow++) Rcout << gsl_matrix_get(mcov_N_P_LMA, mrow, 0) << "\t" << gsl_matrix_get(mcov_N_P_LMA, mrow, 1) << "\t" << gsl_matrix_get(mcov_N_P_LMA, mrow, 2) << endl;
            gsl_linalg_cholesky_decomp1(mcov_N_P_LMA);
            Rcout << "\nCovariance matrix N,P,LMA (after Cholesky decomposition) " << endl;
            for(int mrow=0; mrow<3;mrow++) Rcout << gsl_matrix_get(mcov_N_P_LMA, mrow, 0) << "\t" << gsl_matrix_get(mcov_N_P_LMA, mrow, 1) << "\t" << gsl_matrix_get(mcov_N_P_LMA, mrow, 2) << endl;
            // allocating mean and result vectors for multivariate draw
            mu_N_P_LMA = gsl_vector_alloc(3);
            for(int j=0;j<3;j++) gsl_vector_set(mu_N_P_LMA,j,0.0); // zero means
            variation_N_P_LMA = gsl_vector_alloc(3);
        }
        crown_gap_fraction = fmaxf(crown_gap_fraction,0.000001);     // crown_gap_fraction is prevented from becoming zero in order to avoid division by zero. Given that crown area is currently limited to 1963 (int(3.14 * 25.0 * 25.0), the lowest crown_gap_fraction that could potentially have an effect would be 1/1963, which is ~ 0.0005
        iCair = 1.0/Cair;
        DBH0 *= NH;
        H0 *= NV;
        CR_min *= NH;
        CD0 *= NV;
        alpha = 4.0*phi;
        // apparent quantum yield to electron transport in mol e-/mol photons see Mercado et al 2009 , the conversion of the apparent quantum yield in micromolCO2/micromol quantum into micromol e-/micxromol quantum is done by multipliyng by 4, since four electrons are needed to regenerate RuBP. alpha is fixed at 0.3 mol e-/mol photons in Medlyn et al 2002, but see equ8 and Appendix 1 in Farquahr et al 1980: it seems that alpha should vary with leaf thickness: there is a fraction of incident light which is lost by absorption by other leaf parts than the chloroplast lamellae, and this fraction f may increase with leaf thickness. With the values of the paper: alpha= 0.5*(1-f)=0.5*(1-0.23)=0.385, but this is a theoretical value and observations often report lower values (see ex discussion in medlyn et al 2005 Tree phsyiology, Lore Veeryckt values, Mercado et al 2009 Table 10, Domingues et al. 2014)
    }
    else{
        Rcout << "ERROR. General input file could not be read." << endl;
    }
}

//! Global function: This function reads inputs from the species input file
void ReadInputSpecies(){
    Rcout << endl << "Reading in file: " << inputfile_species << endl;
    fstream InSpecies(inputfile_species, ios::in);
    if(InSpecies){
        // possible parameters to initialise vector<string> parameter_names{"s_name","s_LMA","s_Nmass","s_Pmass","s_wsg","s_dbhmax","s_hmax","s_ah","s_seedmass","s_regionalfreq","s_tlp","s_drymass"};
//        int nb_parameters = int(parameter_names.size()); only works from C++11 onwards
        string parameter_names[12] = {"s_name","s_LMA","s_Nmass","s_Pmass","s_wsg","s_dbhmax","s_hmax","s_ah","s_seedmass","s_regionalfreq","s_tlp","s_drymass"};
        int nb_parameters = 12;
        
        // first get parameter names
        string line;
        getline(InSpecies,line);
        istringstream firstlinestream(line);
        string parameter_name;
        vector<int> parameter_index;
        int nb_parameters_fromfile = 0;
        
        while(firstlinestream >> parameter_name){
            int index = -1;
            for(int i = 0; i < nb_parameters; i++){
                 if(parameter_name == parameter_names[i]){
                     index = i;
                     nb_parameters_fromfile++;
                 }
            }
            if(index == -1){
                Rcout << "Ignoring unknown parameter: " << parameter_name << ". Parameters must be one of:";
                for(int i = 0; i < nb_parameters; i++){
                    Rcout << "\t" << parameter_names[i];
                }
                Rcout << endl;
            }
            parameter_index.push_back(index);
        }
         
        int nb_parameterlines = 0;
        Species species_dummy;  // !!!: currently, species at 0 is not initialized, for legacy reasons, maybe to change
        S.push_back(species_dummy);
        
        // we go through all lines in the input file
        while(getline(InSpecies, line)){
            istringstream linestream(line);

            // first we initialise the potential parameter arrays with empty parameter values
            vector<string> parameter_values(nb_parameters,"");
            
            // we update the values from the file
            int s = 0;
            string parameter_value;
            while(linestream >> parameter_value){
                int index = parameter_index[s];
                if(index >= 0){
                    parameter_values[index] = parameter_value;
                }
                s++;
            }
            Species species_new;
            // now we assign values
            for(int i = 0; i < nb_parameters; i++){
                AssignValueSpecies(species_new, parameter_names[i], parameter_values[i]);
            }
            S.push_back(species_new);
            nb_parameterlines++;
        }
       
        if(nb_parameterlines > 0){
            nbspp = nb_parameterlines;
            Rcout << "Successfully initialised " << nbspp << " species from file." << endl;
        } else {
            nbspp = 1;
            Rcout << "WARNING! Species file was empty. A default species is initialized." << endl;
            vector<string> parameter_values(nb_parameters,"");
            Species species_default;
            for(int i = 0; i < nb_parameters; i++){
                AssignValueSpecies(species_default, parameter_names[i], parameter_values[i]);
            }
            S.push_back(species_default);
        }
    
        for(int sp=1;sp<=nbspp;sp++) {
            S[sp].Init();
            //Rcout << S[sp].s_name << " dmax: " << S[sp].s_dbhmax << endl;
        }
        Rcout << "Successfully read in species file." << endl;
     } else {
         Rcout << "ERROR with the species file" << endl;
     }
     
     InSpecies.close();
}

//! Global function: This function reads inputs from the environmental daily variation input file
void ReadInputDailyvar(){
    // currently very simple reading in, only basic error checking
    Rcout << endl << "Reading in file: " << inputfile_daytimevar << endl;
    
    fstream InDaily(inputfile_daytimevar, ios::in);
        
    if (InDaily) {
        InDaily.getline(buffer,256,'\n'); // read in header

        // we go through all lines in the input file
        nbsteps_varday = 0;
        nbhours_covered = 0.0;
        
        string line;
        while(getline(InDaily, line)){
            istringstream linestream(line);
           
            float starttime_current, endtime_current, varday_light_current, varday_vpd_current, varday_T_current;
            linestream >> starttime_current >> endtime_current >> varday_light_current >> varday_vpd_current >> varday_T_current;
            float nbhours_current;
            if(endtime_current > starttime_current) nbhours_current = endtime_current - starttime_current;  // just calculate the time window
            else nbhours_current = 24.0 - (starttime_current - endtime_current); // i.e. if starttime is 23.5 and endtime is 0.5, etc. Calculate the inverse time window and then subtract from 24
            
            nbhours_covered += nbhours_current;
            varday_light.push_back(varday_light_current);
            varday_vpd.push_back(varday_vpd_current);
            varday_T.push_back(varday_T_current);
            //Rcout << "at: " << starttime_current << " vardaytime_light: " << varday_light[nbsteps_varday] << " vardaytime_vpd: " << varday_vpd[nbsteps_varday] << " vardaytime_T: "<< varday_T[nbsteps_varday] << endl;
            nbsteps_varday++;
        }
        
#ifdef WATER
        totday_light = 0.0;
        for (int i = 0; i < nbsteps_varday; i++) totday_light += varday_light[i];
#endif
        Rcout << "Read in: " << nbsteps_varday << " timesteps per day, covering " << nbhours_covered << " hours of the day." << endl;
        Rcout << "Successfully read in daytime variation file" << endl;
        inv_nbsteps_varday = 1.0/float(nbsteps_varday);
    }
    else{
        Rcout << "ERROR with the daily variation file" << endl;
    }
}
    
//! Global function: This function reads inputs from the environmental monthly variation input file
//! - v.3.0 of the code suppose that environment is periodic (a period = a year), if one want to make climate vary, with interannual variation and climate change along the simulation, one just need to provide the full climate input of the whole simulation (ie number of columns=iter and not iterperyear) and change iterperyear by nbiter here.
void ReadInputClimate(){
    Rcout << endl << "Reading in file: " << inputfile_climate << endl;

    fstream InClim(inputfile_climate, ios::in);
        
    if(InClim){
        // we go through all lines in the input file
        iterperyear = 0;
        InClim.getline(buffer,256,'\n');
        //Rcout << "Header line: " << buffer << endl;
        
        string line;
        while(getline(InClim, line)){
            istringstream linestream(line);
            
            float Temperature_current, DailyMeanTemperature_current, NightTemperature_current, Rainfall_current, WindSpeed_current, DailyMeanIrradiance_current, MeanIrradiance_current, SaturatedVapourPressure_current, VapourPressure_current, VapourPressureDeficit_current, DailyVapourPressureDeficit_current, DailyMeanVapourPressureDeficit_current;
            linestream >> Temperature_current >> DailyMeanTemperature_current >> NightTemperature_current >> Rainfall_current >> WindSpeed_current >> DailyMeanIrradiance_current >> MeanIrradiance_current >> SaturatedVapourPressure_current >> VapourPressure_current >> VapourPressureDeficit_current >> DailyVapourPressureDeficit_current >> DailyMeanVapourPressureDeficit_current;
            Temperature.push_back(Temperature_current);
            DailyMeanTemperature.push_back(DailyMeanTemperature_current);
            NightTemperature.push_back(NightTemperature_current);
            Rainfall.push_back(Rainfall_current);
            WindSpeed.push_back(WindSpeed_current);
            DailyMeanIrradiance.push_back(DailyMeanIrradiance_current);
            MeanIrradiance.push_back(MeanIrradiance_current);
            SaturatedVapourPressure.push_back(SaturatedVapourPressure_current);
            VapourPressure.push_back(VapourPressure_current);
            VapourPressureDeficit.push_back(VapourPressureDeficit_current);
            DailyVapourPressureDeficit.push_back(DailyVapourPressureDeficit_current);
            DailyMeanVapourPressureDeficit.push_back(DailyMeanVapourPressureDeficit_current);
            //Rcout << Temperature_current << "\t" <<  DailyMeanTemperature_current << "\t" <<  NightTemperature_current << "\t" <<  Rainfall_current << "\t" <<  WindSpeed_current << "\t" <<  DailyMeanIrradiance_current << "\t" <<  MeanIrradiance_current << "\t" <<  SaturatedVapourPressure_current << "\t" <<  VapourPressure_current << "\t" <<  VapourPressureDeficit_current << "\t" <<  DailyVapourPressureDeficit_current << "\t" <<  DailyMeanVapourPressureDeficit_current << endl;
            iterperyear++;
        }
        
        timestep=1.0/float(iterperyear);
        Rcout << "Read in climate data for " << iterperyear << " iterations per year." << endl;
        // choose average conditions
        WDailyMean_year = tDailyMean_year = VPDDailyMean_year = Tnight_year = temp_year = 0.0;
        
        for (int i=0; i<iterperyear; i++) {
            WDailyMean_year += DailyMeanIrradiance[i]*SWtoPPFD;
            tDailyMean_year += DailyMeanTemperature[i];
            VPDDailyMean_year += DailyMeanVapourPressureDeficit[i];
            Tnight_year += NightTemperature[i];
            temp_year += Temperature[i];
        }

        WDailyMean_year *= 1.0/float(iterperyear);
        tDailyMean_year *= 1.0/float(iterperyear);
        VPDDailyMean_year *= 1.0/float(iterperyear);
        
        //Rcout << "WDailyMean: " << WDailyMean_year << endl;
        Tnight_year *= 1.0/float(iterperyear);
        temp_year *= 1.0/float(iterperyear);
        
        // modified in version v.3.0.1, timeofyear was previously undefined at this stage, as iter was not defined
        int timeofyear = GetTimeofyear();
        
        temp=Temperature[timeofyear];
        tnight=NightTemperature[timeofyear];
        precip=Rainfall[timeofyear];
        WS=WindSpeed[timeofyear];
        WDailyMean=DailyMeanIrradiance[timeofyear]*SWtoPPFD;
        tDailyMean=DailyMeanTemperature[timeofyear];
        VPDDailyMean=DailyMeanVapourPressureDeficit[timeofyear];
        Wmean=MeanIrradiance[timeofyear];            // still in W/m2
        e_s=SaturatedVapourPressure[timeofyear];
        e_a=VapourPressure[timeofyear];
        VPDbasic=VapourPressureDeficit[timeofyear];
        VPDday=DailyVapourPressureDeficit[timeofyear];

        Rcout << "Successfully read the climate file" << endl;
    }
    else{
        Rcout << "ERROR with the climate file" << endl;
    }
    InClim.close();
}

#ifdef WATER
//! Global function: This function reads inputs from the soil input file
//! - in v.3.0, all soil parameters (Sat_SWC, Res_SWC) are computed from soil texture data (%clay, %silt, %sand) provided in input for each layer. If additional information is available from the field (soil pH, organic content, dry bulk density, cation exchange capacity), this could be also provided in input and used to refine the computation of these soil parameters (see Table 2 in Marthews et al. 2014 Geoscientific Model Development and Hodnett & Tomasella 2002 Geoderma -- for tropical soils). Alternatively, if no local field soil data is available, these soil parameters (Sat_SWC, Res_SWC) should be drawn from global maps and databases --see Marthews et al. 2014, and directly provided in input. ==> ccl: to standardize the input file, the soil parameters (Sat_SWC, Res_SWC) should probably be provided in input, and the computation of those properties from the available local data (here %clay, %silt, %sand) made using a new function of RconTROLL (and not here)
//! - Sat_SWC and Res_SWC are here computed according Tomasella & Hodnett 1998 from soil texture information (see Table 2 in Marthews et al. 2014)
void ReadInputSoil(){
    Rcout << endl << "Reading in file: " << inputfile_soil << endl;
    fstream InSoil(inputfile_soil, ios::in);
    
    if(InSoil){
        InSoil.getline(buffer,256,'\n');
        vector<float> layer_thickness, proportion_Silt, proportion_Clay, proportion_Sand;
        layer_thickness.reserve(100);
        proportion_Silt.reserve(100);
        proportion_Clay.reserve(100);
        proportion_Sand.reserve(100);
        nblayers_soil = 0;

        // we go through all lines in the input file
        string line;
        while(getline(InSoil, line)){
            istringstream linestream(line);
            
            float thickness_current, proportion_Silt_current, proportion_Clay_current, proportion_Sand_current;
            
            linestream >> thickness_current >> proportion_Silt_current >> proportion_Clay_current >> proportion_Sand_current;
            
            layer_thickness.push_back(thickness_current);
            proportion_Silt.push_back(proportion_Silt_current);
            proportion_Clay.push_back(proportion_Clay_current);
            proportion_Sand.push_back(proportion_Sand_current);
            
            nblayers_soil++;
        }
        Rcout << "Read in: " << nblayers_soil << " soil layers" << endl;
        
        if(NULL==(layer_depth=new float[nblayers_soil])) Rcerr<<"!!! Mem_Alloc layer_depth" << endl;
        float cumulative_depth=0.0;
        for (int l=0; l<nblayers_soil; l++) {
            cumulative_depth+=layer_thickness[l];
            layer_depth[l]=cumulative_depth;
        }
        // (added in the header but kept in here) in this version, all soil parameters (Sat_SWC, Res_SWC) are computed from soil texture data (%clay, %silt, %sand) provided in input for each layer. If additional information is available from the field (soil pH, organic content, dry bulk density, cation exchange capacity), this could be also provided in input and used to refine the computation of these soil parameters (see Table 2 in Marthews et al. 2014 Geoscientific Model Development and Hodnett & Tomasella 2002 Geoderma -- for tropical soils). Alternatively, if no local field soil data is available, these soil parameters (Sat_SWC, Res_SWC) should be drawn from global maps and databases --see Marthews et al. 2014, and directly provided in input. ==> ccl: to standardize the input file, the soil parameters (Sat_SWC, Res_SWC) should probably be provided in input, and the computation of those properties from the available local data (here %clay, %silt, %sand) made using a new function of RconTROLL (and not here)
        // (added in the header but kept in here) Sat_SWC and Res_SWC are here computed according Tomasella & Hodnett 1998 from soil texture information (see Table 2 in Marthews et al. 2014)
        if(NULL==(Sat_SWC=new float[nblayers_soil])) Rcerr<<"!!! Mem_Alloc Sat_SW" << endl;
        if(NULL==(Max_SWC=new float[nblayers_soil])) Rcerr<<"!!! Mem_Alloc Max_SW" << endl;
        
        for (int l=0; l<nblayers_soil; l++) {
            Sat_SWC[l]= 0.01*(40.61+(0.165*proportion_Silt[l])+(0.162*proportion_Clay[l])+(0.00137*proportion_Silt[l]*proportion_Silt[l])+(0.000018*proportion_Silt[l]*proportion_Silt[l]*proportion_Clay[l])); // this is the Tomasella & Hodnett 1998 tropical texture-based pedotransfer function, as reported in Table 2 of Marthews et al. 2014. in m3.m-3
            Max_SWC[l]=Sat_SWC[l]*sites_per_dcell*LH*LH*layer_thickness[l]; // in m3
            Rcout << "layer " << l << " Vol=" << sites_per_dcell*LH*LH*layer_thickness[l]<< " m3; Sat_SWC =" << Sat_SWC[l] << " MAX_SWC =" << Max_SWC[l] << " m3." << endl;
        }
        
        if(NULL==(Ksat=new float[nblayers_soil])) Rcerr<<"!!! Mem_Alloc Ksat" << endl;
        for (int l=0; l<nblayers_soil; l++) {
            Ksat[l]=0.007055556*pow(10,(-0.60-(0.0064*proportion_Clay[l])+(0.0126*proportion_Sand[l]))); // according to Cosby et al. 1984 (the only expression of k_sat reported in Table 2 of Marthews et al. 2014). k_sat is here in mm/s or equivalently in kg/m2/s.
            Rcout << "layer " << l << " Ksat=" << Ksat[l] <<"mm/s or kg/m2/s  "<< Ksat[l]*9.8/18 << endl;
        }
        
        if(NULL==(Res_SWC=new float[nblayers_soil])) Rcerr<<"!!! Mem_Alloc Res_SW" << endl;
        if(NULL==(Min_SWC=new float[nblayers_soil])) Rcerr<<"!!! Mem_Alloc Max_SW" << endl;
        
        for (int l=0; l<nblayers_soil; l++) {
            Res_SWC[l]= 0.01*fmax(0.0,(-2.094+(0.047*proportion_Silt[l])+(0.431*proportion_Clay[l])-(0.00827*proportion_Silt[l]*proportion_Clay[l]))); // this is the Tomasella & Hodnett 1998 tropical texture-based pedotransfer function, as reported in Table 2 of Marthews et al. 2014.
            Min_SWC[l]=Res_SWC[l]*sites_per_dcell*LH*LH*layer_thickness[l];
            Rcout << "layer " << l << " Vol=" << sites_per_dcell*LH*LH*layer_thickness[l] << "m3; Res=" << Res_SWC[l]<<  " MIN_SWC =" << Min_SWC[l] << " m3" << endl;
        }
        
        if(NULL==(phi_e=new float[nblayers_soil])) Rcerr<<"!!! Mem_Alloc phi_e" << endl;
        if(NULL==(b=new float[nblayers_soil])) Rcerr<<"!!! Mem_Alloc b" << endl;
        for (int l=0; l<nblayers_soil; l++) {
            //phi_e[l]=-0.001*(0.285+(0.000733*proportion_Silt[l]*proportion_Silt[l])-(0.00013*proportion_Silt[l]*proportion_Clay[l])+(0.0000036*proportion_Silt[l]*proportion_Silt[l]*proportion_Clay[l])); // according to Tomasella & Hodnett 1998 tropical texture-based pedotransfer function, as reported in Table 2 of Marthews et al. 2014. phi_e is here in MPa.
            //b[l]=exp(1.197+(0.00417*proportion_Silt[l])-(0.0045*proportion_Clay[l])+(0.000894*proportion_Silt[l]*proportion_Clay[l])-(0.00001*proportion_Silt[l]*proportion_Silt[l]*proportion_Clay[l])); // according to Tomasella & Hodnett 1998 tropical texture-based pedotransfer function, as reported in Table 2 of Marthews et al. 2014.
            phi_e[l]=-0.00000001*pow(10.0,(2.17-(0.0063*proportion_Clay[l])-(0.0158*proportion_Sand[l])))*(1000*9.80665); // according to Cosby et al. 1984, non -tropical and texture-based but widely used, as reported in Table 2 in Marthews et al. 2014. In MPa.
            b[l]=3.10+0.157*proportion_Clay[l]-0.003*proportion_Sand[l]; // according to Cosby et al. 1984, non -tropical and texture-based but widely used, as reported in Table 2 in Marthews et al. 2014. Dimensionless.
            Rcout << "layer " << l << " phi_e=" << phi_e[l] << "\t" << "b=" << b[l] <<endl;
        }
        Rcout << "Successfully read the soil file" << endl;
    } else {
        Rcout << "ERROR with the soil file" << endl;
    }
    Rcout << endl;
}
#endif

//! Global function: initialise intraspecific variables
void InitialiseIntraspecific(){
    float max_intraspecific_height=0.0, min_intraspecific_height=1000.0,
    max_intraspecific_CR=0.0, min_intraspecific_CR = 1000.0,
    max_intraspecific_CD=0.0, min_intraspecific_CD = 1000.0,
    max_intraspecific_P=0.0, min_intraspecific_P = 1000.0,
    max_intraspecific_N=0.0, min_intraspecific_N = 1000.0,
    max_intraspecific_LMA=0.0, min_intraspecific_LMA = 1000.0,
    max_intraspecific_wsg=0.0, min_intraspecific_wsg = 1000.0,
    max_intraspecific_dbhmax=0.0, min_intraspecific_dbhmax = 1000.0;

    double variation_height=0.0, variation_CR=0.0, variation_CD=0.0, variation_P=0.0, variation_N=0.0, variation_LMA=0.0,variation_wsg=0.0,variation_dbhmax=0.0;
    for(int i=0;i<100000;i++){
        if(covariance_status == 0){
            variation_N = gsl_ran_gaussian(gslrng, sigma_N);
            variation_P = gsl_ran_gaussian(gslrng, sigma_P);
            variation_LMA = gsl_ran_gaussian(gslrng, sigma_LMA);
        } else {
            gsl_ran_multivariate_gaussian(gslrng, mu_N_P_LMA, mcov_N_P_LMA, variation_N_P_LMA);
            variation_N = gsl_vector_get(variation_N_P_LMA, 0);
            variation_P = gsl_vector_get(variation_N_P_LMA, 1);
            variation_LMA = gsl_vector_get(variation_N_P_LMA, 2);
        }
        gsl_ran_bivariate_gaussian(gslrng, sigma_height, sigma_CR, corr_CR_height, &variation_height, &variation_CR);
        // variation_height = gsl_ran_gaussian(gslrng, sigma_height);
        // variation_CR = gsl_ran_gaussian(gslrng, sigma_CR);
        variation_CD = gsl_ran_gaussian(gslrng, sigma_CD);
        variation_wsg = gsl_ran_gaussian(gslrng, sigma_wsg);
        variation_dbhmax = gsl_ran_gaussian(gslrng, sigma_dbhmax);

        // limit extent of variation, some coarse biological limits for variation around allometries
        if(variation_N > 0.5) variation_N = 0.5;
        if(variation_N < -0.5) variation_N = -0.5;
        if(variation_P > 0.5) variation_P = 0.5;
        if(variation_P < -0.5) variation_P = -0.5;
        if(variation_LMA > 0.5) variation_LMA = 0.5;
        if(variation_LMA < -0.5) variation_LMA = -0.5;
        if(variation_CD > 0.5) variation_CD = 0.5;
        if(variation_CD < -0.5) variation_CD = -0.5;
        if(variation_CR > 0.5) variation_CR = 0.5;
        if(variation_CR < -0.5) variation_CR = -0.5;
        if(variation_height > 0.5) variation_height = 0.5;
        if(variation_height < -0.5) variation_height = -0.5;

        d_intraspecific_height[i] = float(exp(variation_height));
        d_intraspecific_CR[i] = float(exp(variation_CR));
        d_intraspecific_N[i] = float(exp(variation_N));
        d_intraspecific_P[i] = float(exp(variation_P));
        d_intraspecific_LMA[i] = float(exp(variation_LMA));
        d_intraspecific_CD[i] = float(exp(variation_CD));
        d_intraspecific_wsg[i] = float(variation_wsg);             // normal, not log-normal
        d_intraspecific_dbhmax[i] = float(exp(variation_dbhmax));
        // d_intraspecific_height[i] = exp(float(gsl_ran_gaussian(gslrng, sigma_height)));
        max_intraspecific_height = fmaxf(max_intraspecific_height,d_intraspecific_height[i]);
        min_intraspecific_height = fminf(min_intraspecific_height,d_intraspecific_height[i]);
        max_intraspecific_CR = fmaxf(max_intraspecific_CR,d_intraspecific_CR[i]);
        min_intraspecific_CR = fminf(min_intraspecific_CR,d_intraspecific_CR[i]);
        max_intraspecific_N = fmaxf(max_intraspecific_N,d_intraspecific_N[i]);
        min_intraspecific_N = fminf(min_intraspecific_N,d_intraspecific_N[i]);
        max_intraspecific_P = fmaxf(max_intraspecific_P,d_intraspecific_P[i]);
        min_intraspecific_P = fminf(min_intraspecific_P,d_intraspecific_P[i]);
        max_intraspecific_LMA = fmaxf(max_intraspecific_LMA,d_intraspecific_LMA[i]);
        min_intraspecific_LMA = fminf(min_intraspecific_LMA,d_intraspecific_LMA[i]);
        max_intraspecific_CD = fmaxf(max_intraspecific_CD,d_intraspecific_CD[i]);
        min_intraspecific_CD = fminf(min_intraspecific_CD,d_intraspecific_CD[i]);
        max_intraspecific_wsg = fmaxf(max_intraspecific_wsg,d_intraspecific_wsg[i]);
        min_intraspecific_wsg = fminf(min_intraspecific_wsg,d_intraspecific_wsg[i]);
        max_intraspecific_dbhmax = fmaxf(max_intraspecific_dbhmax,d_intraspecific_dbhmax[i]);
        min_intraspecific_dbhmax = fminf(min_intraspecific_dbhmax,d_intraspecific_dbhmax[i]);
    }
    Rcout << endl << "Intraspecific variation initialisation: " << endl;
    Rcout << "Max and min allometry deviation, lognormal (height): " << max_intraspecific_height << " | " << min_intraspecific_height << endl;
    Rcout << "Max and min allometry deviation, lognormal (crown radius): " << max_intraspecific_CR << " | " << min_intraspecific_CR << endl;
    Rcout << "Max and min trait deviation, lognormal (N): " << max_intraspecific_N << " | " << min_intraspecific_N << endl;
    Rcout << "Max and min trait deviation, lognormal (P): " << max_intraspecific_P << " | " << min_intraspecific_P << endl;
    Rcout << "Max and min trait deviation, lognormal (LMA): " << max_intraspecific_LMA << " | " << min_intraspecific_LMA << endl;
    Rcout << "Max and min allometry deviation, normal (crown depth): " << max_intraspecific_CD << " | " << min_intraspecific_CD << endl;
    Rcout << "Max and min trait deviation, normal (wsg): " << max_intraspecific_wsg << " | " << min_intraspecific_wsg << endl;
    Rcout << "Max and min trait deviation, lognormal (dmax): " << max_intraspecific_dbhmax << " | " << min_intraspecific_dbhmax << endl;
}

//! Global function: initialise lookup tables
//! - this contains a number of empirical functions including:
//! -# temperature dependence on Farquhar model parameters
//! -# flux averaging with the canopy
//! -# sites within a crown in order of distance from the center
void InitialiseLookUpTables(){
    nbTbins=500;
    float Taccuracy=0.1;
    iTaccuracy=1.0/Taccuracy;
    Rcout << endl << "Built-in maximal temperature: " << float(nbTbins)*Taccuracy <<endl;
    if(NULL==(LookUp_KmT=new float[nbTbins])) Rcerr<<"!!! Mem_Alloc LookUp_KmT" << endl;
    if(NULL==(LookUp_GammaT=new float[nbTbins])) Rcerr<<"!!! Mem_Alloc LookUp_GammaT" << endl;
    if(NULL==(LookUp_VcmaxT=new float[nbTbins])) Rcerr<<"!!! Mem_Alloc LookUp_VcmaxT" << endl;
    if(NULL==(LookUp_JmaxT=new float[nbTbins])) Rcerr<<"!!! Mem_Alloc LookUp_JmaxT" << endl;
    if(NULL==(LookUp_Rday=new float[nbTbins])) Rcerr<<"!!! Mem_Alloc LookUp_Rday" << endl;
    if(NULL==(LookUp_Rstem=new float[nbTbins])) Rcerr<<"!!! Mem_Alloc LookUp_Rstem" << endl;
    if(NULL==(LookUp_Rnight=new float[nbTbins])) Rcerr<<"!!! Mem_Alloc LookUp_Rnight" << endl;
    for(int i=0;i<nbTbins;i++) { // loop over "T" in GPPleaf()
        float temper=float(i)*Taccuracy;
        // !!!UPDATE provide references for these eqautions
        LookUp_KmT[i] = 404.0*exp(((temper-25.0)/(298*0.00831*(273+temper)))*59.36)*
        (1+210*1.0/248.0*exp(-(temper-25.0)/(298*0.00831*(273+temper))*35.94))*iCair;
        LookUp_GammaT[i]=37.0*exp(((temper-25.0)/(298*0.00831*(273+temper)))*23.4)*iCair;
        LookUp_VcmaxT[i]=exp(26.35-65.33/(0.00831*(temper+273.15)));
        LookUp_JmaxT[i]=exp(17.57-43.54/(0.00831*(temper+273.15)));
        LookUp_Rday[i]=exp((temper-25.0)*0.1*log(3.09-0.0215*(25.0+temper)));
        LookUp_Rstem[i]=39.6*378.7*timestep*exp(((temper-25.0)/10.0)*log(2.0));
        LookUp_Rnight[i]=exp((temper-25.0)*0.1*log(3.09-0.0215*(25.0+temper)));
        // exp((temp-25)/10*log(2)) is the temperature dependency of Rstem, supposing a constant Q10=2, according to Ryan et al 1994 and Meir & Grace 2002 exp((tnight-25)*0.1*log(3.09-0.0215*(25+tnight))) is the temperature dependencies used by Atkin 2015 (equ1)
    }

    // look up table for flux averaging/integration
    // division into absorption prior to current voxel (absorb_prev) and absorption in current voxel (absorb_delta)
    // prior absorption has a maximum of 20 m2/m3, while absorption within one voxel can maximally reach 10 m2/m3
    if(NULL==(LookUp_flux_absorption=new float[80000])) Rcerr<<"!!! Mem_Alloc LookUp_flux" << endl;
    if(NULL==(LookUp_flux=new float[80000])) Rcerr<<"!!! Mem_Alloc LookUp_flux" << endl;
    if(NULL==(LookUp_VPD=new float[80000])) Rcerr<<"!!! Mem_Alloc LookUp_VPD" << endl;
    if(NULL==(LookUp_T=new float[80000])) Rcerr<<"!!! Mem_Alloc LookUp_VPD" << endl;
    for(int i=0;i<400;i++) { // loop over "absorb" in Fluxh()
        for(int j=0;j<200;j++){
            float absorb_prev=float(i)/20.0;
            float absorb_delta=float(j)/20.0;
            if(absorb_delta==0){
                // flux is now computed simply as absorption on a per m2 plant matter basis (cf. explanation below) but since there is no plant matter in the case of absorb_delta == 0, PPFD should be zero here
                LookUp_flux_absorption[i+400*j] = 0.0;    // in this case
                
                // if the voxel does not contain any plant matter, values are constant across the voxel, e.g. just the top value calculated from absorb_prev
                LookUp_flux[i+400*j] = exp(-kpar*absorb_prev);
                LookUp_VPD[i+400*j] = 0.25 + sqrt(fmaxf(0.0 , 0.08035714*(7.0-absorb_prev)));
                LookUp_T[i+400*j] = 0.4285714 * (fminf(7.0,absorb_prev));
            } else {
                // Flux is now computed simply as absorption on a per m2 plant matter basis, and not incident flux, since the FvCB model requires a transformation of incident into absorbed flux (cf. original Farquhar 1980 paper, or Medlyn et al. 2002, Plant, Cell & Environment). For example, Medlyn et al. use 0.093 quantum yield, 4 mol electron/mol photon and an absorptance of leaves of 0.8 to arrive at a factor of 0.3 to be multiplied with incident PPFD. Now, in a dense forest, kpar modifies the absorbed PPFD per leaf area. For simplicity, we separate the 0.093 and 4 mol electrion/mol photon from the absorptance and calculate the latter directly from an effective kpar which includes a general k (i.e. leaf angle distribution) and a leaf absorptance factor, e.g. 0.9. The main effect of this scheme is that lowering k (reflecting, for example, steeper leaf angles) may result in more incident light per m2 ground, but absorption also gets lower, since leaves are not perfectly illuminated
                // To calculate absorbed PPFD, a formula can either be derived through integration or be motivated as follows: 1) incoming flux is exp(-kpar * absorb_prev), equivalent to what was previously computed as flux, 2) the absorbed fraction of the incoming flux in a layer of "absorb_delta" is (1.0 - exp(-kpar * absorb_delta), and 3) the amount of leaf area per ground area is absorb_delta, which is needed as divisor to convert to absorption per m2 leaf area
                // Since PPFD is a density (i.e. given relative to m2 leaf area), a lower absorb_delta results in slightly higher PPFD. A lower absorb_delta implies that leaves are less densely distributed in space, so there is a slight increase in absorbed photons per leaf area, even though overall absorbed photon numbers decrease. While an absorb_delta = 0 implies zero absorption, in the limit of very low absorb_delta (-> 0), the absorption approaches kpar (Taylor expansion: exp(x) ~ 1 + x, so (1 - exp(-kpar*x))/x ~ kpar*x/x ~ kpar). This is not realistic, since leaves cannot get infinitesimally small and the assumptions of Beer-Lambert breaks down beforehand. But since the linear approximation should be justified in low density layers, maybe this could be used to accelerate the computation?
                LookUp_flux_absorption[i+400*j] = exp(-kpar * absorb_prev) * (1.0 - exp(-kpar * absorb_delta)) / absorb_delta;

                // an alternative to calculating the absorbed flux density, is to calculate the average flux density
                // for voxels of 1 unit length depth, this corresponds just to the integral over LAI, which can be decomposed into a constant absorb_prev and a linearly increasing absorb_delta
                // once LAI reaches the critical value of 7.0, VPD And T do not decrease anymore, hence the distinction between two cases

                LookUp_flux[i+400*j] = exp(-kpar * absorb_prev) * (1.0 - exp(-kpar * absorb_delta)) / (kpar * absorb_delta);
                if(absorb_prev+absorb_delta >= 7){// This is related to the empirical description of VPD and temperature decrease through the canopy. These empirical description were derived from literature and data from HOBO on the COPAS tower, and assumed that above a LAI of 7, the VPD and temperature are pretty constant (e.g. Within the understory).
                    LookUp_VPD[i+400*j] = 0.25;
                    LookUp_T[i+400*j] = 3.0;  // 0.4285714 * 7.0
                } else {
                    LookUp_VPD[i+400*j] = 0.25 + (0.188982/absorb_delta) * (pow((7.0 - absorb_prev),1.5) - pow((7.0 - absorb_prev - absorb_delta),1.5));
                    LookUp_T[i+400*j] = 0.4285714 * (absorb_prev + 0.5 * absorb_delta);
                }
            }
        }
    }
    
    // new in v.2.4: LookUp table that gives the sites within a crown in order of distance from the center
    // crowns can thus be assembled from inside out, in a radial fashion
    int Crown_dist[2601];                                           // this saves the distances from the center of the crown
    int extent = 25;                                                // maximum extent of crowns (after test: either enlarge or allocate dynamically)
    int extent_full = 2*25 + 1;
    int index_crown = 0, xx, yy, site_rel, dist;
    Crown_dist[index_crown] = 0;                                    // this is the distance of the center of the crown from the center (0)
    LookUp_Crown_site[index_crown] = extent + extent_full * extent;      // this is the label of the site at the center of the crown ( x = extent, y = extent)
    
    // loop over crown
    for(int col = 0; col < extent_full; col++){
        for(int row = 0; row < extent_full; row++){
            xx = col - extent;                                      // distance from center (x = extent) in x direction
            yy = row - extent;                                      // distance from center (y = extent) in y direction
            if(!(((xx == 0) & (yy == 0)))){
                site_rel = col + extent_full * row;
                dist = xx*xx + yy*yy;
                // now order the arrays according to distance from center
                // index_crown saves last filled position in array
                // for every voxel we run through the array from position zero to last filled position, and check where to put the new value
                for(int i=0; i < index_crown + 1; i++){
                    int temp = Crown_dist[i];
                    int site_rel_temp = LookUp_Crown_site[i];
                    if(dist <= temp){                               // if distance is smaller than at current array position, move everything up
                        Crown_dist[i] = dist;
                        LookUp_Crown_site[i] = site_rel;
                        dist = temp;
                        site_rel = site_rel_temp;
                    }
                }
                Crown_dist[index_crown+1] = dist;                   // the last value that has been pushed into the dist variable fills a new position
                index_crown = index_crown + 1;
            }
        }
    }
    
}

//! Global function: initialise output streams
void InitialiseOutputStreams(){
    char nnn[200];
    if(!mpi_rank) {
        sprintf(nnn,"%s_%i_sumstats.txt",buf, easympi_rank);
        output_basic[0].open(nnn, ios::out);
        sprintf(nnn,"%s_%i_initial_pattern.txt",buf, easympi_rank); // previously "state" output, but not used anymore, overwritten for initial pattern
        output_basic[1].open(nnn, ios::out);
        sprintf(nnn,"%s_%i_final_pattern.txt",buf, easympi_rank);
        output_basic[2].open(nnn, ios::out);

        if(_OUTPUT_extended){
            sprintf(nnn,"%s_%i_sumstats_species.txt",buf, easympi_rank);
            output_extended[0].open(nnn, ios::out);
            sprintf(nnn,"%s_%i_ppfd0.txt",buf, easympi_rank);
            output_extended[1].open(nnn, ios::out);
            sprintf(nnn,"%s_%i_death.txt",buf, easympi_rank);
            output_extended[2].open(nnn, ios::out);
            sprintf(nnn,"%s_%i_death_snapshots.txt",buf, easympi_rank);
            output_extended[3].open(nnn, ios::out);
            sprintf(nnn,"%s_%i_deathrate.txt",buf, easympi_rank);
            output_extended[4].open(nnn, ios::out);
            sprintf(nnn,"%s_%i_sdd.txt",buf, easympi_rank);
            output_extended[5].open(nnn,ios::out);
            sprintf(nnn,"%s_%i_vertd.txt",buf, easympi_rank);
            output_extended[6].open(nnn,ios::out);
            sprintf(nnn,"%s_%i_LAI.txt",buf, easympi_rank);
            output_extended[7].open(nnn, ios::out);
            sprintf(nnn,"%s_%i_CHM.txt",buf, easympi_rank);
            output_extended[8].open(nnn, ios::out);
        }
        
        // write headers for files
        output_basic[0] << "iter\tsum1\tsum10\tsum30\tba\tba10\tagb\tgpp\tnpp\trday\trnight\trstem\tlitterfall" << endl;
        // headers for initial and final patterns are written automatically
        
        output_extended[0] << "iter\tspecies\tsum1\tsum10\tsum30\tba\tba10\tagb\tgpp\tnpp\trday\trnight\trstem\tlitterfall" << endl;
    
        if(_BASICTREEFALL) output_extended[2] << "iter\tnbdead_n1\tnbdead_n10\tnbTreefall1\tnbTreefall10" << endl;
        else output_extended[2] << "iter\tnbdead_n1\tnbdead_n10" << endl;
        output_extended[3] << "iter\tspecies\tage\tdbh\theight" << endl;
        output_extended[4] << "iter\twsg\tdbh\tbasal\tdr" <<  endl;
        output_extended[5] << "iter\td\tfreq" << endl;
        output_extended[6] << "iter\th\tfreq" << endl;

        
#ifdef Output_ABC
        sprintf(nnn,"%s_%i_abc_traitconservation.txt",buf, easympi_rank);
        output_abc[0].open(nnn, ios::out);
        sprintf(nnn,"%s_%i_abc_ground.txt",buf, easympi_rank);
        output_abc[1].open(nnn, ios::out);
        sprintf(nnn,"%s_%i_abc_chm.txt",buf, easympi_rank);
        output_abc[2].open(nnn, ios::out);
        sprintf(nnn,"%s_%i_abc_chmALS.txt",buf, easympi_rank);
        output_abc[3].open(nnn, ios::out);
        sprintf(nnn,"%s_%i_abc_transmittance.txt",buf, easympi_rank);
        output_abc[4].open(nnn, ios::out);
        sprintf(nnn,"%s_%i_abc_transmittanceALS.txt",buf, easympi_rank);
        output_abc[5].open(nnn, ios::out);
        sprintf(nnn,"%s_%i_abc_species.txt",buf, easympi_rank);
        output_abc[6].open(nnn, ios::out);
        sprintf(nnn,"%s_%i_abc_species10.txt",buf, easympi_rank);
        output_abc[7].open(nnn, ios::out);
        sprintf(nnn,"%s_%i_abc_traits.txt",buf, easympi_rank);
        output_abc[8].open(nnn, ios::out);
        sprintf(nnn,"%s_%i_abc_traits10.txt",buf, easympi_rank);
        output_abc[9].open(nnn, ios::out);
        sprintf(nnn,"%s_%i_abc_biomass.txt",buf, easympi_rank);
        output_abc[10].open(nnn, ios::out);
#endif

#ifdef WATER
        sprintf(nnn,"%s_%i_water_balance.txt",buf, easympi_rank);
        output_water[0].open(nnn, ios::out);
        sprintf(nnn,"%s_%i_state_begin.txt",buf, easympi_rank);
        output_water[1].open(nnn, ios::out);
        sprintf(nnn,"%s_%i_state_mid.txt",buf, easympi_rank);
        output_water[2].open(nnn, ios::out);
        sprintf(nnn,"%s_%i_state_end.txt",buf, easympi_rank);
        output_water[3].open(nnn, ios::out);
        sprintf(nnn,"%s_%i_site1.txt",buf, easympi_rank);
        output_water[4].open(nnn, ios::out);
        sprintf(nnn,"%s_%i_site2.txt",buf, easympi_rank);
        output_water[5].open(nnn, ios::out);
        sprintf(nnn,"%s_%i_site3.txt",buf, easympi_rank);
        output_water[6].open(nnn, ios::out);
        sprintf(nnn,"%s_%i_site4.txt",buf, easympi_rank);
        output_water[7].open(nnn, ios::out);
        sprintf(nnn,"%s_%i_site5.txt",buf, easympi_rank);
        output_water[8].open(nnn, ios::out);
        sprintf(nnn,"%s_%i_site6.txt",buf, easympi_rank);
        output_water[9].open(nnn, ios::out);
#endif

#ifdef TRACK_INDIVIDUALS
        if(_OUTPUT_extended){
            // these are the "cases" of trees that are followed
            sprintf(nnn,"%s_%i_trees_fortracking.txt",buf, easympi_rank);
            output_track[0].open(nnn, ios::out);
            output_track[0] << "site" << "\t" << "timeofyear_born" << "\t" << "col" << "\t" << "row" << "\t" << "species" << "\t" << "dbh" << "\t" << "cr" << "\t" << "height"  << "\t" << "agb" << "\t" << "multiplier_cr" << "\t" << "multiplier_height" << "\t" << "wsg" << "\t" << "Nmass" << "\t" << "Pmass" << "\t" << "LMA" << "\t" << "deviation_wsg" << "\t" << "multiplier_Nmass" << "\t" << "multiplier_Pmass" << "\t" << "multiplier_lma" << "\t" << "Vcmax" << "\t" << "Jmax" << "\t" << "Rdark" << "\t" << "LAImax" << "\t" << "leaflifespan" << endl;
            
            // these are the "activities" that are recorded for each tree
            sprintf(nnn,"%s_%i_trees_tracked.txt",buf, easympi_rank);
            output_track[1].open(nnn, ios::out);
            
            output_track[1] << "site" << "\t" << "timeofyear_born" << "\t" << "Iter" << "\t" << "age" << "\t" << "seeds" << "\t" << "seedstotal" << "\t" << "carbstarv" << "\t" << "carbstarvtotal" << "\t" << "dbh" << "\t" << "dbhgrowth" << "\t" << "height" << "\t" << "heightgrowth" << "\t" << "cr" << "\t" << "crgrowth" << "\t" << "agb" << "\t" << "agbgrowth" << "\t" << "GPP" << "\t" << "GPPsq" << "\t" << "NPP" << "\t" << "NPPsq" << "\t" << "Rday" << "\t" << "Rnight" << "\t" << "Rstem" << "\t" << "LAIabove_avg" << "\t" << "LAIabove_effavg" << "\t" << "carbstore_avg" << endl;
            
            // this is to get information on the dead trees > 10cm
            sprintf(nnn,"%s_%i_trees_aftertracking.txt",buf, easympi_rank);
            output_track[2].open(nnn, ios::out);
            
            output_track[2] << "site" << "\t" << "timeofyear_born" << "\t" << "Iter" << "\t" << "age" << "\t" << "seedstotal" << "\t" << "carbstarvtotal" << "\t" << "dbh" << "\t" << "height" << "\t" << "cr" << "\t" << "agb" << "\t" << "GPP" << "\t" << "NPP" << "\t" << "LAIabove_avg" << "\t" << "LAIabove_effavg" << "\t" << "GPPsquared" << "\t" << "NPPsquared" << "\t" << "LAIabovesquared_avg" << "\t" << "LAIabovesquared_effavg" << endl;
        }
#endif
    }
}

//######################################
// Global function: initialisation with bare ground conditions
//######################################
void Initialise() {
    //** Initialization of the simulation parameters **
    //*************************************************
    iter = -1;  // changed in v.3.0.1, previously undefined; new function GetTimeofyear accepts also negative iterations
    nblivetrees = 0;
      
    ReadInputSpecies();
    ReadInputDailyvar();
    ReadInputClimate();
    
#ifdef WATER
    ReadInputSoil();
#endif
    
    //** Initialization of trees **
    //*****************************
    T.reserve(sites);
    for(int site = 0; site < sites; site++){
        Tree T_site;
        T.push_back(T_site);
#ifdef WATER
        // FF: not sure this check is necessary anymore (it's a check for memory allocation problems, I presume?), but I kept it just in case
        if (&T_site.t_soil_layer_weight[0] == &T_site.t_root_biomass[4]) {
            Rcout << "Warning mem_alloc root biomass and soil layer weight at site " << site << ": " << endl;
            Rcout << "t_soil_layer_weight adresses: " << &T_site.t_soil_layer_weight[0] << "\t" << &T_site.t_soil_layer_weight[1] << "\t" << &T_site.t_soil_layer_weight[2] << "\t" << &T_site.t_soil_layer_weight[3] << "\t" << &T_site.t_soil_layer_weight[4] << endl;
            Rcout << "t_root biomass adresses: " << &T_site.t_root_biomass[0] << "\t" << &T_site.t_root_biomass[1] << "\t" << &T_site.t_root_biomass[2] << "\t" << &T_site.t_root_biomass[3] << "\t" << &T_site.t_root_biomass[4] << endl;
        }
#endif
    }
    InitialiseIntraspecific();
    InitialiseLookUpTables();
}

#ifdef Output_ABC
//######################################
// Global ABC function: initialise ABC conditions
//######################################
//! - determine area to be taken into consideration for ABC and margin not to be taken into consideration (artefacts along border)
void InitialiseABC(){
    margin = 0;
    row_start = margin;
    col_start = margin;
    row_end = rows-margin;
    col_end = cols-margin;
    sites_abc = (row_end - row_start) * (col_end - col_start);
    isites_abc = 1.0/float(sites_abc);
    Rcout << "row start: " << row_start << " | row end: " << row_end << " | sites_abc: " << sites_abc << endl;
    // counter for recursive function (gap patches)
    nbvisited = 0;
    // distributions for simulated and empirical CHM
    // precomputed, not directly deduced from empirical fields, as a separate algorithm is used (from LAStools)
    if (NULL==(chm_field_previous=new int[sites])) Rcerr<<"!!! Mem_Alloc\n";
    if (NULL==(chm_field_current=new int[sites])) Rcerr<<"!!! Mem_Alloc\n";
    if (NULL==(chm_field_previous_ALS=new int[sites])) Rcerr<<"!!! Mem_Alloc\n";
    if (NULL==(chm_field_current_ALS=new int[sites])) Rcerr<<"!!! Mem_Alloc\n";
    if (NULL==(chm_field_changes=new int[sites])) Rcerr<<"!!! Mem_Alloc\n";
    if (NULL==(chm_field_changes_ALS=new int[sites])) Rcerr<<"!!! Mem_Alloc\n";
    for(int s=0;s<sites;s++){
        chm_field_previous[s] = 0;
        chm_field_current[s] = 0;
        chm_field_previous_ALS[s] = 0;
        chm_field_current_ALS[s] = 0;
        chm_field_changes[s] = 0;
        chm_field_changes_ALS[s] = 0;
    }
    // field for simulated transmittance
    if (NULL==(transmittance_simulatedALS=new float*[HEIGHT+1])) Rcerr<<"!!! Mem_Alloc\n";
    if (NULL==(transmittance_direct=new float*[HEIGHT+1])) Rcerr<<"!!! Mem_Alloc\n";
    if (NULL==(transmittance_simulatedALS_sampling=new int*[HEIGHT+1])) Rcerr<<"!!! Mem_Alloc\n";
    for(int h=0;h<(HEIGHT+1);h++){
        if (NULL==(transmittance_simulatedALS[h]=new float[sites])) Rcerr<<"!!! Mem_Alloc\n";
        if (NULL==(transmittance_direct[h]=new float[sites])) Rcerr<<"!!! Mem_Alloc\n";
        if (NULL==(transmittance_simulatedALS_sampling[h]=new int[sites])) Rcerr<<"!!! Mem_Alloc\n";
    }
    // set it to default 1 (full visibility)
    for(int row=0;row<rows;row++){
        for(int col=0;col<cols;col++){
            for(int h=0;h<(HEIGHT+1);h++){
                transmittance_simulatedALS[h][col+row*cols] = 1.0;
                transmittance_direct[h][col+row*cols] = 1.0;
                transmittance_simulatedALS_sampling[h][col + row*cols] = 0;
            }
        }
    }
    // initialise output streams
    OutputABCWriteHeaders(output_abc[0], output_abc[1], output_abc[2], output_abc[3], output_abc[4], output_abc[5], output_abc[6], output_abc[7], output_abc[8],output_abc[9], output_abc[10]);
    
}
#endif

//######################################
// Global function: initialisation from inventories
//######################################
// completely rewritten in v.3.1
void ReadInputInventory(){

    Rcout << endl << "Reading in file: " << inputfile_inventory << endl;
    
    fstream InInventory(inputfile_inventory, ios::in);
     
    if(InInventory){
        // possible parameters to initialise
//        vector<string> parameter_names{"col","row","s_name","CrownDisplacement","Pmass","Nmass","LMA","wsg","Rdark","Vcmax","Jmax","leaflifespan","lambda_young","lambda_mature","lambda_old","dbhmature","dbhmax","hmax","ah","Ct","LAImax","fraction_filled","mult_height","mult_CR","mult_CD","mult_P","mult_N","mult_LMA","mult_dbhmax","dev_wsg","age","dbh","sapwood_area","height","CD","CR","GPP","NPP","Rday","Rnight","Rstem","LAmax","LA","youngLA","matureLA","oldLA","LAI","litter","carbon_storage","carbon_biometry","multiplier_seed","hurt","NPPneg"};
//        int nb_parameters = int(parameter_names.size()); // only works from C++11 onwards
        string parameter_names_hardcoded[53] = { "col","row","s_name","CrownDisplacement","Pmass","Nmass","LMA","wsg","Rdark","Vcmax","Jmax","leaflifespan","lambda_young","lambda_mature","lambda_old","dbhmature","dbhmax","hmax","ah","Ct","LAImax","fraction_filled","mult_height","mult_CR","mult_CD","mult_P","mult_N","mult_LMA","mult_dbhmax","dev_wsg","age","dbh","sapwood_area","height","CD","CR","GPP","NPP","Rday","Rnight","Rstem","LAmax","LA","youngLA","matureLA","oldLA","LAI","litter","carbon_storage","carbon_biometry","multiplier_seed","hurt","NPPneg"};

        int nb_parameters = 53;
        
        // conversion to vector for future use (e.g. water module needs flexible number of input layers)
        vector<string> parameter_names(parameter_names_hardcoded,  parameter_names_hardcoded + nb_parameters);
        
        // define position of col and row in string vector
        int pcol = 0, prow = 0;
        while(pcol < nb_parameters && parameter_names[pcol] != "col") pcol++;
        while(prow < nb_parameters && parameter_names[prow] != "row") prow++;
        
        // first get parameter names
        string line;
        getline(InInventory,line);
        istringstream firstlinestream(line);
                
        string parameter_name;
        vector<int> parameter_index;
        int nb_parameters_fromfile = 0;
        
        int flag_col = 1, flag_row = 1, flag_dbh = 1, flag_species = 1;
        while(firstlinestream >> parameter_name){
            int index = -1;
            for(int i = 0; i < nb_parameters; i++){
                 if(parameter_name == parameter_names[i]){
                     index = i;
                     nb_parameters_fromfile++;
                 }
            }
            if(index == -1){
                Rcout << "Ignoring unknown parameter: " << parameter_name << ". Parameters must be one of:";
                for(int i = 0; i < nb_parameters; i++){
                    Rcout << "\t" << parameter_names[i];
                }
                Rcout << endl;
            }
            parameter_index.push_back(index);
        
            if(parameter_name == "col") flag_col = 0;
            if(parameter_name == "row") flag_row = 0;
            if(parameter_name == "dbh") flag_dbh = 0;
            if(parameter_name == "s_name") flag_species = 0;
        }
        
        // Warnings
        if(flag_dbh == 1){
            Rcout << "WARNING! No diameter column provided, no initialization from file will be carried out." << endl;
        } else {
            if((flag_col == 1) | (flag_row == 1)) Rcout << "WARNING! At least one coordinate column (col/row) is missing, random coordinates chosen" << endl;
            if(flag_species == 1) Rcout << "WARNING! No species column provided, random species chosen" << endl;
             
            int nb_parameterlines = 0;
            int nb_individuals = 0;
            int nb_random = 0;
            int nb_moved = 0;
            int nb_speciesrandom = 0;
            
            // define a radius to look for alternative tree positions in case site is already initialized
            int radius_max = 5;
            int area_max = int(radius_max * radius_max * PI);
            
            // define an array of randomly permuted sites so that random number generator does not have to be called too often
            vector<int> sites_shuffled;
            sites_shuffled.reserve(sites);
            for(int s = 0; s < sites; s++){
                sites_shuffled.push_back(s);
            }
            random_shuffle ( sites_shuffled.begin(), sites_shuffled.end() );
            
            int sites_shuffled_index = 0;
            
            // we go through all lines in the input file */
            while(getline(InInventory, line)){
                istringstream linestream(line);

                // first we initialise the potential parameter arrays with empty parameter values
                vector<string> parameter_values(nb_parameters,"");
                
                // we update the values from the file
                int s = 0;
                string parameter_value;
                while(linestream >> parameter_value){
                    int index = parameter_index[s];
                    if(index >= 0){
                        parameter_values[index] = parameter_value;
                    }
                    s++;
                }
                
                // additional checks on location of tree
                int col = -1, row = -1;
                bool quiet = 1;
                if(flag_col == 0 && flag_row == 0){
                    SetParameter(parameter_names[pcol], parameter_values[pcol], col, 0, cols-1, -1, quiet);
                    SetParameter(parameter_names[prow], parameter_values[prow], row, 0, rows-1, -1, quiet);
                }
                
                if(col >= 0 && row >= 0){
                    int site = col + row * cols;
                    int i = 0;
                    while(T[site].t_age != 0.0 && i < area_max){
                        i++;
                        int site_relative = LookUp_Crown_site[i];
                        int row_new = row + site_relative/51 - 25;
                        int col_new = col + site_relative%51 - 25;
                        
                        if(row_new >= 0 && row_new < rows && col_new >= 0 && col_new < cols){
                            site = col_new + row_new * cols;
                        }
                    }

                    if(T[site].t_age == 0.0){
                        int success = T[site].BirthFromInventory(site, parameter_names, parameter_values, nb_speciesrandom);
                        if(success == 1){
                            nb_individuals++;
                            if(i > 0) nb_moved++;
                        }
                    }
                } else {
                    // find a random free site
                    while(sites_shuffled_index < sites && T[sites_shuffled[sites_shuffled_index]].t_age != 0.0) sites_shuffled_index++;
                    
                    if(sites_shuffled_index < sites){
                        // as long as the search has stopped and the index has not run outside the range, the tree can be initialized
                        int site = sites_shuffled[sites_shuffled_index];
                        int success = T[site].BirthFromInventory(site, parameter_names, parameter_values, nb_speciesrandom);
                        if(success == 1){
                            nb_individuals++;
                            nb_random++;
                        }
                    }
                }
            
                nb_parameterlines++;
            }

            if(nb_parameterlines > 0){
                Rcout << "Successfully initialised " << nb_individuals << " out of " << nb_parameterlines << " trees from file." << endl;
                Rcout << "Coordinates: " << nb_moved << " trees were moved due to overlapping coordinates, and " << nb_random << " were placed randomly on the grid as coordinates were incomplete or could not be read in." << endl;
                Rcout << "Species: " << nb_speciesrandom << " trees were assigned a random species." << endl;
                if(sites_shuffled_index == sites) Rcout << "WARNING: shuffle index: " << sites_shuffled_index << " is equal site number. This means that random placement of trees has stopped early as the algorithm has run out of grid cells to place trees. This may indicate that there were more trees than grid cells." << endl;
            
            } else {
                Rcout << "WARNING! Inventory file was empty. No trees were initialised." << endl;
            }
         }
     } else {
         Rcout << "ERROR with the inventory file" << endl;
     }
     
     InInventory.close();
     
     // added in v.3.1 to reduce transient behavior of forest on reinitialization when leaf parameters and tree dimensions are not known, but not used yet: does not massively improve the initial configuration of trees, as the main problem is in overlapping crowns and not how they allocate their leaf area; could be solved by a preceding Canopy Constructor reshuffle (Fischer et al. 2020, RSE), or by
     //*#################################################################*/
     //*### Update Leaf Area for more realistic initial configuration ###*/
     //*#################################################################*/
     // To do so, we order by height first and then allocate leaf area from top to bottom
//     vector<float> heights_trees;
//     vector<int> sites_trees;
//
//     heights_trees.reserve(sites);
//     sites_trees.reserve(sites);
//
//     for(int site = 0; site < sites; site++){
//        // Only consider non-initialized trees (i.e. t_LA < 0.0)
//        if(T[site].t_age > 0.0 & T[site].t_LA < 0.0){
//            float height = T[site].t_height;
//            heights_trees.push_back(height);
//            sites_trees.push_back(site);
//
//            int index_tree_current = int(sites_trees.size()) - 1;
//
//            while(index_tree_current > 0 && height > heights_trees[index_tree_current - 1]){
//                heights_trees[index_tree_current] = heights_trees[index_tree_current - 1];
//                sites_trees[index_tree_current] = sites_trees[index_tree_current - 1];
//
//                heights_trees[index_tree_current - 1] = height;
//                sites_trees[index_tree_current - 1] = site;
//                index_tree_current--;
//            }
//        }
//     }
//
//     // clear voxel field
//     for(int h=0;h<(HEIGHT+1);h++)
//         for(int sbsite=0;sbsite<sites+2*SBORD;sbsite++)
//             LAI3D[h][sbsite] = 0.0;
//
//     // allocate and compute leaf area
//     for(int index_site = 0; index_site < sites_trees.size(); index_site++){
//        int site = sites_trees[index_site];
//        //Rcout << site << " Site of tree: " << T[site].t_site << " Height: " << T[site].t_height << " Height from index: " << heights_trees[index_site] << endl;
//        T[site].CalcLAinitial();
//     }
}

//######################################
// Global function: Field dynamic memory allocation
//######################################
void AllocMem() {
    // this needs better commenting and probably a rethink (mainly has to do with MPI)
    float d = 0.0;  // maximum diameter possible
    for(int spp=1;spp<=nbspp;spp++){
        d = fmaxf(d,S[spp].s_dbhmax*1.5);
    }
    float r = 25.0; // simply set to maximum crown radius possible in simulations
    
    RMAX = int(r+p_nonvert*NH*LV*HEIGHT);
    //  RMAX = int(r);
    SBORD = cols*RMAX;
    dbhmaxincm = int(100.*d);
    Rcout << "SBORD: " << SBORD << endl;
    
    // v.3.1: commented consistency tests due to problematic exit() functions, to be checked again once MPI is re-implemented
//    if(!mpi_rank){
//        Rcout << "HEIGHT : " << HEIGHT << " RMAX : " << RMAX << " DBH : " << DBH <<"\n"; Rcout.flush();
//        if(RMAX>rows){
//            // Consistency tests
//            Rcerr << "Error : RMAX > rows \n";
//            exit(-1);
//        }
//        if(HEIGHT > rows){
//            Rcerr << "Error : HEIGHT > rows \n";
//            exit(-1);
//        }
//    }
    
    //** Initialization of dynamic Fields **
    //**************************************
    if(NULL==(nbdbh=new int[dbhmaxincm])) Rcerr<<"!!! Mem_Alloc\n";                         // Field for DBH histogram
    if(NULL==(layer=new float[HEIGHT+1])) Rcerr<<"!!! Mem_Alloc\n";                         // Field for variables averaged by vertical layer
#ifdef Output_ABC
    if(NULL==(abundances_species=new int[nbspp+1])) Rcerr<<"!!! Mem_Alloc\n";               // vector to save species abundances every recorded timestep
    if(NULL==(abundances_species10=new int[nbspp+1])) Rcerr<<"!!! Mem_Alloc\n";               // vector to save species abundances every recorded timestep (dbh > 10cm)
    if(NULL==(biomass_species=new float[nbspp+1])) Rcerr<<"!!! Mem_Alloc\n";               // vector to save species abundances every recorded timestep (dbh > 10cm)
    
    if(NULL==(traits_species=new float*[nbspp+1])) Rcerr<<"!!! Mem_Alloc\n";               // vector to save species traits every recorded timestep
    
    for(int spp=0;spp<(nbspp+1);spp++)
        if(NULL==(traits_species[spp]=new float[10]))
            Rcerr<<"!!! Mem_Alloc\n";
    if(NULL==(traits_species10=new float*[nbspp+1])) Rcerr<<"!!! Mem_Alloc\n";               // vector to save species traits every recorded timestep  (dbh > 10cm)
    for(int spp=0;spp<(nbspp+1);spp++)
        if(NULL==(traits_species10[spp]=new float[10]))
            Rcerr<<"!!! Mem_Alloc\n";
#endif
    if(NULL==(SPECIES_GERM=new int[nbspp+1])) Rcerr<<"!!! Mem_Alloc\n";  // Field for democratic seed germination
    if(NULL==(SPECIES_SEEDS=new int*[sites]))  Rcerr<<"!!! Mem_Alloc\n"; // Field of seeds
    for(int site=0;site<sites;site++)                           // For each processor, we define a stripe above (labelled 0) and a stripe below (1). Each stripe is SBORD in width.
        if (NULL==(SPECIES_SEEDS[site]=new int[nbspp+1]))       // ALL the sites need to be updated.
            Rcerr<<"!!! Mem_Alloc\n";
    for(int site=0;site<sites;site++)
        for(int spp=0;spp<=nbspp;spp++)
            SPECIES_SEEDS[site][spp] = 0;
    if(NULL==(p_seed=new double[sites])) Rcerr<<"!!! Mem_Alloc\n";
    if(NULL==(n_seed=new unsigned int[sites])) Rcerr<<"!!! Mem_Alloc\n";
    
    double prob_seed = 1.0/double(sites);
    for(int i = 0; i < sites; i++) p_seed[i] = prob_seed;
    for(int i = 0; i < sites; i++) n_seed[i] = 0;
    
    if(NULL==(p_species=new double[nbspp])) Rcerr<<"!!! Mem_Alloc\n";
    if(NULL==(n_species=new unsigned int[nbspp])) Rcerr<<"!!! Mem_Alloc\n";
    
    // moved from main function in v.3.1, belongs here
    for(int spp = 1; spp <= nbspp; spp++){
        double prob_species = double(S[spp].s_nbext);
        //Rcout << "prob_species: " << prob_species << endl;
        p_species[spp - 1] = prob_species;
    }
    for(int i = 0; i < nbspp; i++) n_species[i] = 0;
    
    if(_SEEDTRADEOFF) if (NULL==(PROB_S=new float[nbspp+1])) Rcerr<<"!!! Mem_Alloc\n";
    if(_NDD) if (NULL==(PROB_S=new float[nbspp+1])) Rcerr<<"!!! Mem_Alloc\n";
    //  if (NULL==(persist=new long int[nbiter])) Rcerr<<"!!! Mem_Alloc\n";                  // Field for persistence
    //  if (NULL==(distr=new int[cols])) Rcerr<<"!!! Mem_Alloc\n";
    
    if(NULL==(LAI3D=new float*[HEIGHT+1]))                                                   // Field 3D
        Rcerr<<"!!! Mem_Alloc\n";                                                            // Trees at the border of the simulated forest need to know the canopy occupancy by trees in the neighboring processor.
    for(int h=0;h<(HEIGHT+1);h++)                                                          // For each processor, we define a stripe above (labelled 0) and a stripe below (1). Each stripe is SBORD in width.
        if (NULL==(LAI3D[h]=new float[sites+2*SBORD]))                                   // ALL the sites need to be updated.
            Rcerr<<"!!! Mem_Alloc\n";
    for(int h=0;h<(HEIGHT+1);h++)
        for(int site=0;site<sites+2*SBORD;site++)
            LAI3D[h][site] = 0.0;
    if (NULL==(Thurt[0]=new unsigned short[3*sites]))                                       // Field for treefall impacts
        Rcerr<<"!!! Mem_Alloc\n";
    for(int i=1;i<3;i++)
        if (NULL==(Thurt[i]=new unsigned short[sites]))
            Rcerr<<"!!! Mem_Alloc\n";
    
#ifdef WATER
    if(NULL==(SWC3D=new float*[nblayers_soil])) Rcerr<<"!!! Mem_Alloc\n";
    if(NULL==(soil_phi3D=new float*[nblayers_soil])) Rcerr<<"!!! Mem_Alloc\n";
    if(NULL==(Ks=new float*[nblayers_soil])) Rcerr<<"!!! Mem_Alloc\n";
    if(NULL==(KsPhi=new float*[nblayers_soil])) Rcerr<<"!!! Mem_Alloc\n";
    //if (NULL==(KsPhi2=new float*[nblayers_soil])) Rcerr<<"!!! Mem_Alloc\n";
    if(NULL==(Transpiration=new float*[nblayers_soil])) Rcerr<<"!!! Mem_Alloc\n";
    for(int l=0;l<nblayers_soil;l++) {
        if(NULL==(SWC3D[l]=new float[nbdcells])) Rcerr<<"!!! Mem_Alloc\n";
        if(NULL==(soil_phi3D[l]=new float[nbdcells])) Rcerr<<"!!! Mem_Alloc\n";
        if(NULL==(Ks[l]=new float[nbdcells])) Rcerr<<"!!! Mem_Alloc\n";
        if(NULL==(KsPhi[l]=new float[nbdcells])) Rcerr<<"!!! Mem_Alloc\n";
        //if (NULL==(KsPhi2[l]=new float[nbdcells])) Rcerr<<"!!! Mem_Alloc\n";
        if(NULL==(Transpiration[l]=new float[nbdcells])) Rcerr<<"!!! Mem_Alloc\n";
        for(int dcell=0; dcell<nbdcells; dcell++) {
            SWC3D[l][dcell]=Max_SWC[l];
            soil_phi3D[l][dcell]=0.0;
            Ks[l][dcell]=0.0;
            KsPhi[l][dcell]=0.0;
            //KsPhi2[l][dcell]=0.0;
            Transpiration[l][dcell]=0.0;
            if (SWC3D[l][dcell]<=0.0) {
                Rcout <<SWC3D[l][dcell] << "\t" <<Max_SWC[l] << "\n";
            }
        }
    }
    if(NULL==(LAI_DCELL=new float[nbdcells])) Rcerr<<"!!! Mem_Alloc\n";
    if(NULL==(Interception=new float[nbdcells])) Rcerr<<"!!! Mem_Alloc\n";
    if(NULL==(Throughfall=new float[nbdcells])) Rcerr<<"!!! Mem_Alloc\n";
    if(NULL==(Runoff=new float[nbdcells])) Rcerr<<"!!! Mem_Alloc\n";
    if(NULL==(Leakage=new float[nbdcells])) Rcerr<<"!!! Mem_Alloc\n";
    if(NULL==(Evaporation=new float[nbdcells])) Rcerr<<"!!! Mem_Alloc\n";
    for(int dcell=0; dcell<nbdcells; dcell++) {
        LAI_DCELL[dcell]=0.0;
        Interception[dcell]=0.0;
        Throughfall[dcell]=0.0;
        Runoff[dcell]=0.0;
        Leakage[dcell]=0.0;
        Evaporation[dcell]=0.0;
    }
    if(NULL==(site_DCELL=new int[sites])) Rcerr<<"!!! Mem_Alloc\n";
    for(int site=0;site<sites;site++) {
        int x = site%cols;
        int y = site/cols;
        int dcol = x/length_dcell;
        int drow = y/length_dcell;
        site_DCELL[site] = dcol + linear_nb_dcells * drow;
    }
#endif
    
#ifdef MPI // Fields for MPI operations
    for(i=0;i<2;i++){ //  Two fields: one for the CL north (0) one for the CL south (1)
        if(NULL==(LAIc[i]=new unsigned short*[HEIGHT+1])) // These fields contain the light info in the neighboring procs (2*SBORD in width, not SBORD !). They are used to update local fields
            Rcerr<<"!!! Mem_Alloc\n";
        for(h=0;h<(HEIGHT+1);h++)
            if (NULL==(LAIc[i][h]=new unsigned short[2*SBORD]))
                Rcerr<<"!!! Mem_Alloc\n";
    }
#endif
}

//######################################
// Global function: Evolution at each timestep
//######################################
void Evolution() {
#ifdef CHECK_CARBON
    if(iter == 0){
        carbon_assimilated_total = 0.0;
        carbon_net_total = 0.0;
    }
#endif
    
    UpdateField();  // Update light fields and seed banks
    nbtrees_n10=nbtrees_n30=nbdead_n1=nbdead_n10=nbdead_n30=0;
    nbtrees_carbstarv_n1 = nbtrees_carbstarv_n10 = nbtrees_carbstarv_n30 = 0;

#ifdef Output_ABC
    nbdead_n10_abc=0;
#endif
    if(_BASICTREEFALL){
        // secondary treefalls are triggered first, since they have been caused in the previous iteration
        TriggerTreefallSecondary(); // Compute and distribute Treefall events, caused by treefalls in the previous iteration
        TriggerTreefall();          // Compute and distribute Treefall events, caused by wind drag
    }
    
    for(int site=0;site<sites;site++) {
        //**** Tree evolution: Growth or death ****
        T[site].Update();
    }
    Average();  //! Compute averages for outputs
    if(_OUTPUT_extended) OutputField(); //! Output the statistics
}


//#################################
// Global function: Compute field Seed
//#################################
void UpdateSeeds() {
    // With MPI option: Pass seeds across processors => two more fields to be communicated between n.n. (nearest neighbor) processors. NB: dispersal distance is bounded by the value of 'rows'. At least 99 % of the seeds should be dispersed within the stripe or on the n.n. stripe. Hence rows > 4.7*max(dist_moy_dissemination),for an exponential dispersal kernel.
    // dispersal only once a year
    int timeofyear = GetTimeofyear();
    if(timeofyear == 0){
        // acceleration, using the multinomial distribution
        int ha = sites/10000;
        gsl_ran_multinomial(gslrng, sites, Cseedrain * ha, p_seed, n_seed);
        Rcout << sites << " Seedrain: " << Cseedrain * ha << endl;
        int seedsadded = 0;
        for(int s = 0; s < sites; s++){
            //if(T[s].t_age == 0){
                int nbseeds = n_seed[s];
                //Rcout << "Site: " << s << " nbseeds: " << nbseeds << " nbspp: " << nbspp << endl;
                gsl_ran_multinomial(gslrng, nbspp, nbseeds, p_species, n_species);
                for(int spp = 1; spp <= nbspp; spp++){
                    int nbseeds_species = n_species[spp-1];
                    //Rcout << "Site: " << s << " Species: " << spp << " nbseeds: " << nbseeds_species << endl;
                    if(nbseeds_species > 0){
                        SPECIES_SEEDS[s][spp] = 1;
                        seedsadded++;
                    } else SPECIES_SEEDS[s][spp] = 0;
                }
            //}
        }
        
        // now disperse seeds from the trees on site
        // dispersion comes after seedrain calculation, because seedrain automatically removes seeds from places where there was no incoming seed
        int trees_mature = 0;
        for(int site=0;site<sites;site++) {  // disperse seeds produced by mature trees
            if(T[site].t_age){
                if(T[site].t_dbh >= T[site].t_dbhmature) trees_mature++;
                T[site].DisperseSeed();
            }
        }
        
        int nbspecies_affected = 0;
        int seedsadded_effective = 0;
        for(int spp = 1; spp <= nbspp; spp++){
            int seedsadded_species = 0;
            for(int s = 0; s < sites; s++){
                seedsadded_species += SPECIES_SEEDS[s][spp];
            }
            if(seedsadded_species > 0) nbspecies_affected++;
            seedsadded_effective += seedsadded_species;
        }
        Rcout << "Trees_mature: " << trees_mature << " Nbseedsadded: " << seedsadded << " effective: " << seedsadded_effective << " nbspeciesaffected: " << nbspecies_affected << endl;
    }
}

//#################################
// Global function: Update all fields
//#################################
//! - This is an important function for TROLL -- Includes many of the operations
//! - set the iteration environment -- nb: the current structure of code suppose that environment is periodic (a period = a year), if one wants to input a variable climate, with interannual variation and climate change along the simulation, a full climatic input needs to be input (ie number of columns=iter and not iterperyear) and change iterperyear by nbiter here.
void UpdateField() {
    
    //CURRENTLY NOT USED: precip, WS, Wmean, e_s, e_a,VPDbasic,VPDday
    int timeofyear = GetTimeofyear();
    
    temp=Temperature[timeofyear];
    tnight=NightTemperature[timeofyear];
    precip=Rainfall[timeofyear];
    WS=WindSpeed[timeofyear];
    WDailyMean=DailyMeanIrradiance[timeofyear]*SWtoPPFD;
    tDailyMean=DailyMeanTemperature[timeofyear];
    VPDDailyMean=DailyMeanVapourPressureDeficit[timeofyear];
    Wmean=MeanIrradiance[timeofyear];            // still in W/m2
    e_s=SaturatedVapourPressure[timeofyear];
    e_a=VapourPressure[timeofyear];
    VPDbasic=VapourPressureDeficit[timeofyear];
    VPDday=DailyVapourPressureDeficit[timeofyear];

#ifdef WATER
    float delta=17.27*237.3*e_s/((temp+237.3)*(temp+237.3));
    PET=1.36*(1-0.12)*Wmean*0.0864*(delta/(delta+0.0673645))*0.408; //WARNING !!!!!! this should be thoroughly checked (UNITS + formula) (and include a wind speed term) I just quickly take a simplified expression from an old script from Jérôme. + if finally used, make a look up table or provide it in input.
#ifdef FF_todiscuss
    PET = fmaxf(PET,0.0); // PET should have a lower bound of 0 right?
#endif
#endif
 
    UpdateSeeds();
    
    if(_NDD){
        // Evolution of the field NDDfield
        
        float normBA=10000.0/(0.001+PI*Rndd*Rndd*BAtot);
        for(int site=0;site<sites;site++) {
            
            for(int spp=1;spp<=nbspp;spp++) {
                //if ((iter == int(nbiter-1))&&(site>80000)&&(site<85000))  { sor[142]<< T[site].t_NDDfield[spp] << "\t" ;}
                T[site].t_NDDfield[spp]=0;
            }
            //if (iter == int(nbiter-1))  sor[142]<< "\n";
            
            int row0=T[site].t_site/cols;
            int col0=T[site].t_site%cols;
            for(int col=max(0,int(col0-Rndd));col<=min(cols-1,int(col0+Rndd));col++) {
                for(int row=max(0,int(row0-Rndd));row<=min(rows-1,int(row0+Rndd));row++) {  // loop over the neighbourhood
                    int xx=col0-col;
                    int yy=row0-row;
                    float d=sqrt(xx*xx+yy*yy);
                    if((d<=Rndd)&&(d>0))  {  // is the voxel within the neighbourhood?
                        int j=cols*row+col;
                        if(T[j].t_age) T[site].t_NDDfield[T[j].t_sp_lab]+= PI* T[j].t_dbh * T[j].t_dbh*0.25*normBA;
                    }
                }
            }
        }
    }
    
   RecruitTree();
    //  Compute Field LAI3D
#ifdef MPI
    // Reinitialize field LAI3D
    for(int i=0;i<2;i++)
        for(int h=0;h<(HEIGHT+1);h++)
            for(int site=0;site<2*SBORD;site++)
                LAIc[i][h][site] = 0;
#endif
    
    // v.2.4.0: no changes, but proposition: move CalcLAI() further downwards? after T.[site].Birth()? Currently freshly born trees do not allocate their plant material to LAI3Dfield (but of course, only for the first iteration)
    for(int h=0;h<(HEIGHT+1);h++)
        for(int sbsite=0;sbsite<sites+2*SBORD;sbsite++)
            LAI3D[h][sbsite] = 0.0;
    for(int site=0;site<sites;site++) T[site].CalcLAI(); // Each tree contribues to LAI3D
    
    for(int h=HEIGHT;h>0;h--){ // LAI is computed by summing LAI from the canopy top to the ground
        for(int site=0;site<sites;site++){
            int sbsite=site+SBORD;
            LAI3D[h-1][sbsite] += LAI3D[h][sbsite];
        }
    }
    
#ifdef WATER
    // LAI_DCELL[dcell] provide the average LAI at ground level in dcell, to estimate water interception and evaporation in each dcell at each timestep.
    for(int site=0;site<sites;site++) LAI_DCELL[site_DCELL[site]]+=LAI3D[0][site+SBORD];
    for (int d=0; d<nbdcells; d++) LAI_DCELL[d]*=i_sites_per_dcell;
#endif
    
#ifdef MPI
    // Communicate border of field
    //MPI_ShareField(LAI3D,LAIc,2*SBORD);
     This MPI command no longer exists in openMPI
     Action 20/01/2016 TODO: FIX THIS
    MPI_ShareField(LAI3D,LAIc,2*SBORD);
    for(int h=0;h<(HEIGHT+1);h++){
        //! Add border effects in local fields
        if(mpi_rank)
            for(site=0;site<2*SBORD;site++)
                LAI3D[h][site] += LAIc[0][h][site];
        if(mpi_rank<mpi_size-1)
            for(int site=0;site<2*SBORD;site++)
                LAI3D[h][site+sites] += LAIc[1][h][site];
    }
#endif
    
#ifdef WATER
    //**  Evolution of belowground hydraulic fields: Soil bucket model
    for (int d=0; d<nbdcells; d++) {
        Runoff[d]=0.0;
        Interception[d]=0.0;
        Throughfall[d]=0.0;
        Evaporation[d]=0.0;
        Leakage[d]=0.0;
        for (int l=0;l<nblayers_soil;l++) {
            Transpiration[l][d]=0.0;
        }
    }
    
    for(int site=0;site<sites;site++) T[site].Water_uptake(); // Update of Transpiration: tree water uptake, each tree will deplete soil water content through its transpiration
    
    for (int d=0; d<nbdcells; d++) {
        //****   BUCKET MODEL in each dcell   ****
        // the unit used for water volume throughout the bucket model is m3.
        // NOTE: under the assumption of a flat terrain and no lateral fluxes, as it is assumed here for a first implementation, the order with which dcells are visited during the loop does not matter. With topography, we will need to visit the soil voxels (ie. dcells*layer) from highest to lowest elevation so that run-off from highest voxels contribute to the water flux entering the lowest ones.
        //  to be investigated: does the order in which transpiration and evaporation are retrieved from the soil affect the overall outcome? which one should be retrieved first?

        // Water uptake through tree transpiration
        float w_uptake=0.0;
        for (int l=0; l<nblayers_soil; l++) {
            w_uptake=fminf(Transpiration[l][d],(SWC3D[l][d]-Min_SWC[l]));
            if (Transpiration[l][d]<0.0 ||  isnan(Transpiration[l][d]) || isnan(w_uptake) || (SWC3D[l][d]-Min_SWC[l])<0 ) {
                Rcout << "l=" << l << " d= "<< d <<" transpiration=" << Transpiration[l][d] << " and SWC3D[l][d]=" << SWC3D[l][d] << " and Min_SWC[l]=" << Min_SWC[l] << " and SWC3D[l][d]-Min_SWC[l]=" << SWC3D[l][d]-Min_SWC[l] << endl;
            }
            SWC3D[l][d]-=w_uptake;
            SWC3D[l][d]=fmaxf(SWC3D[l][d],Min_SWC[l]);
            if (Transpiration[l][d]<0.0 ||  isnan(Transpiration[l][d]) || isnan(w_uptake) || (SWC3D[l][d]-Min_SWC[l])<0 ) {
                Rcout << "After w_uptake, l=" << l << " d= "<< d <<" transpiration=" << Transpiration[l][d] << " and SWC3D[l][d]=" << SWC3D[l][d] << " and Min_SWC[l]=" << Min_SWC[l] << " and SWC3D[l][d]-Min_SWC[l]=" << SWC3D[l][d]-Min_SWC[l] << endl;
            }
        }
        
        // Evaporation from soil
        
        // if this should be negligible in dense forest understory, it should have a more important effect in open areas, especially through species filtering at germination stage, at the beginning of a succession or in gaps in drier conditions; see Marthews et al. 2008 Ecological Modelling
        // However it is sometimes neglected and not represented in models, eg. Laio et al. 2001, Guterriez et al. 2014, Fischer et al. 2014..
        // here, we use a phenomenological approach, following Granier et al. 1999 Ecological Modelling and Wagner et al. 2011 AFM, which assumed that evaporation is proportional to the energy reaching the soil.[this is an approximation as as the soil gets drier, more energy would be needed to remove the same amount of water from the soil as water molecules should be more tighly bound to soil particules and cavitation also occur in the soil...] ==> see if a model under which evaporation also depends on the soil water potential would not be better -- I guess so.
        // parameter values are not so clear, so TO BE CHECKED.
        // note that, in this version, evaporation only depletes the most superficial soil layer. This could be changed, especially if the superficial soil layer is particularly thin and the energy reaching the soil high.
        
        float e = Wmean * totday_light * 0.001072706 * exp(-klight*LAI_DCELL[d]) * 0.1 * sites_per_dcell*LH*LH*0.001;
        // !!!: new formulation of climate file uses Wmean instead of Wmax, more stable
        //0.001072706=3600*0.5*10^-6/1.678, where 1.678 is to convert Wmax in micromol of PAR /s /m2 into W/m2, 3600*0.5 to convert W in Joule, as daily_light is given with a half-hourly timestep, and 10^-6 to MJoule as in Wagner et al. 2011 (however the value provided by Wagner et al. 2011 seems really weird -too high-, and the values we obtained here are in agreement with the ones reported in Marthews et al. 2014.
        //the value 0.1 is drawn from Wagner et al. 2011, but not really explained... to be checked!
        //sites_per_dcell*LH*LH*0.001 is to convert te amount of water in mm, ie. in 10-3 m3/m2, to the amount of water evaporated for the focal dcell in m3
        
        Evaporation[d]=fminf(e,(SWC3D[0][d]-Min_SWC[0])); // the amount of water evaporated from the soil cannot result in a water content below the residual water content. A model depending on soil matric potential would not need this.
        if(Evaporation[d]<0 || isnan(Evaporation[d])  || (SWC3D[0][d]-Min_SWC[0])<0) Rcout << "evaporation=" << Evaporation[d] << " and e=" << e << " and SWC3D[0][d]=" << SWC3D[0][d] << " and Min_SWC[0]=" << Min_SWC[0] << "and SWC3D[0][d]-Min_SWC[0]=" << SWC3D[0][d]-Min_SWC[0] << endl;
        
        SWC3D[0][d]-=Evaporation[d];
        
        // Refilling by rainfall
        
        Interception[d]=fminf(precip, 0.2*LAI_DCELL[d]);      // This is the amount of rainfall - in mm, as rainfall -, intercepted by vegetation cover, following the approach used in Liang et al. 1994 Journal of Geophysical Reserach, and also used by Laio et al. 2001 Advances in Water Resources and Fischer et al. 2014 Environmental Modelling & Software (FORMIX3, Madagascar). More complex approach can be used however - see eg. Gutierrez et al. 2014 Plos One (FORMIND, Chili), or Wagner et al. 2011 AFM (Paracou)
        Throughfall[d]=precip-Interception[d];
        Throughfall[d]*=sites_per_dcell*LH*LH*0.001; // to convert in absolute amount of water entering the soil voxel in m3
        
        if(isnan(Throughfall[d]) || (Throughfall[d]) <0 ) {
            Rcout << "Incorrect throughfall" << endl;
            Rcout << precip << "\t" << Interception[d] << "\t" << LAI_DCELL[d] << endl;
        }
        
        float in=Throughfall[d];
        if(SWC3D[0][d]<Max_SWC[0]) {
            int l=0;
            while((l<nblayers_soil) && (in>0.0)) {
                if(in>(Max_SWC[l]-SWC3D[l][d])) {
                    in-=(Max_SWC[l]-SWC3D[l][d]);
                    SWC3D[l][d]=Max_SWC[l];
                    if(isnan(SWC3D[l][d]) || (SWC3D[l][d]-Min_SWC[l])<=0) {
                        Rcout << "incorrect SWC3D, Min/Max_SWC" << endl;
                        Rcout <<Max_SWC[l] << endl;
                    }
                }
                else{
                    SWC3D[l][d]+=in;
                    if (isnan(SWC3D[l][d]) || (SWC3D[l][d]-Min_SWC[l])<0) {
                        Rcout << "incorrect SWC3D, Min/Max_SWC" << endl;
                        Rcout << Throughfall[d] << "\t" <<in <<"\t" <<  precip << "\t" << Interception[d] << "\t" << LAI_DCELL[d] << endl;
                    }
                    in=0.0;
                }
                l++;
            }
        }
        else{ //if the top soil layer is already saturated (eg. inundated forest), throughfall -> runoff
            Runoff[d]=Throughfall[d];
        }
        // Leakage
        Leakage[d]=in;
    }
    // END of the BUCKET MODEL.
    
    // Update of soil water potential field
    for (int d=0; d<nbdcells; d++) {
        for (int l=0; l<nblayers_soil; l++) {
            //soil_phi3D[l][d]=phi_e[l]*pow((SWC3D[l][d]/Max_SWC[l]), -b[l]);
#ifdef FF_todiscuss
            // I think this could be dangerous. There is already a global theta variable for the Farquhar model. theta here will be save within the loop, but maybe rename?
#endif
            float theta=(SWC3D[l][d]-Min_SWC[l])/(Max_SWC[l]-Min_SWC[l]);
            soil_phi3D[l][d]=phi_e[l]*pow(theta, -b[l]); // this is the soil water characteristic of Brooks & Corey-Mualem (as in Table 1 in Marthews et al. 2014)
            Ks[l][d]=Ksat[l]*pow(theta, 2.5+2*b[l]); // this is the hydraulic conductivity curve of Brooks & Corey-Mualem (as in Table 1 in Marthews et al. 2014)
            KsPhi[l][d]=Ksat[l]*phi_e[l]*pow(theta, 2.5+b[l]); //Ks times soil_phi3D, computed directly as the exact power of theta.
            
            if (isnan(soil_phi3D[l][d]) || isnan(Ks[l][d]) ||  isnan(KsPhi[l][d]) || (SWC3D[l][d]-Min_SWC[l])<0) //|| KsPhi[l][d]==0.0 || Ks[l][d]==0.0 || soil_phi3D[l][d]==0.0)
                Rcout << "In bucket model, layer " << l << " dcell " << d << " theta=" << theta << " SWC3D[l][d]-Min_SWC[l]=" << (SWC3D[l][d]-Min_SWC[l]) << " soil_phi3D[l][d]=" << soil_phi3D[l][d] << " Ksat=" << Ksat[l] << " phi_e=" << phi_e[l] <<" b[l]=" << b[l] << " KsPhi[l][d]=" << KsPhi[l][d] << " Ks[l][d]=" << Ks[l][d] << endl ;
            //KsPhi2[l][d]=Ksat[l]*phi_e[l]*pow(theta, 2.5);
            // we may want to shift to the van Genuchten-Mualem expressions of soil_phi3D and Ks, as the van genuchten-Mualem model is currently defacto the more santard soil hydraulic model (see ref in Table 1 in Marthews et al. 2014). To do so, see if we have data of soil pH, cation exchange capacity, organic carbon content, to explicitly compute the parameters with Hodnett & Tomasella 2002 (as recommended by Marthews et al. 2014 -- Table 2; or instead directly use the parameter provided by the map in Marthews et al. 2014.
        }
    }
#endif
}

//#############################
// Global function: update SPECIES_SEEDS field
//#############################
void FillSeed(int col, int row, int spp) {
    if((col >= 0) && (col < cols)) {
        if((row >=0) && (row < rows)) {
            int site = col + cols * row;
            //if(T[site].t_age == 0){
            if(_SEEDTRADEOFF) SPECIES_SEEDS[site][spp]++; // ifdef SEEDTRADEOFF, SPECIES_SEEDS[site][spp] is the number of seeds of this species at that site
            else SPECIES_SEEDS[site][spp] = 1;     // If s_Seed[site] = 0, site is not occupied, if s_Seed[site] > 1, s_Seed[site] is the age of the youngest seed
            //Rcout << "site: " << site << " spp: " << spp << " Seed added!!! " << endl;
            //}
        }
    }
}

//#############################
// Global function: tree germination module
//#############################
void RecruitTree(){
    for(int site=0;site<sites;site++) {  //**** Local germination ****
        if(T[site].t_age == 0.0) {
            int spp_withseeds = 0;
            for(int spp=1;spp<=nbspp;spp++){  // lists all the species with a seed present at given site...
                if(SPECIES_SEEDS[site][spp] > 0) {
                    // write species that are present to an extra array
                    SPECIES_GERM[spp_withseeds]=spp;
                    spp_withseeds++;
                }
            }
            if(spp_withseeds > 0) {  // ... and then randomly select one of these species
                
                // new in v.2.4.1: for consistency use genrand2() instead of rand(), since v.2.5: use gsl RNG
                int spp_index = int(gsl_rng_uniform_int(gslrng,spp_withseeds));
                int spp = SPECIES_GERM[spp_index];
                // otherwise all species with seeds present are equiprobable
                float flux = WDailyMean*exp(-fmaxf(LAI3D[0][site+SBORD],0.0)*kpar);
#ifdef WATER
                if(flux>(S[spp].s_LCP) && soil_phi3D[0][site_DCELL[site]]>0.5*S[spp].s_tlp) T[site].Birth(spp,site);
                // in addition to a condition of light availability- hence light demanding species may not be able to grow in deep sahde conditions in understorey -, a condition on water availability is added - hence drought-intolerant species may not be recruited in water-stressd conditions
#else
                // If enough light, germination, initialization of NPP (LCP is the species light compensation point
                // here, light is the sole environmental resources tested as a limiting factor for germination, but we should think about adding nutrients (N,P) and water conditions...
                if(flux>(S[spp].s_LCP))  T[site].Birth(spp,site);
#endif
            }
        }
    }
}

//#############################
// Global function: Treefall gap formation
//#############################
//! change in v.2.4: resetting Thurt[0] field is done in TriggerSecondaryTreefall() at the beginning of each iteration. Further changes: rewriting of Tree::FallTree() which is now Tree::Treefall(angle). t_hurt can now persist longer, so new treefall events are added to older damages (that, in turn are decaying)
void TriggerTreefall(){
    for(int site=0;site<sites;site++)
        if(T[site].t_age) {
            // treefall is triggered given a certain flexural force
            // _BASICTREEFALL: just dependent on height threshold + random uniform distribution
            float angle = 0.0, c_forceflex = 0.0;
            if(_BASICTREEFALL){
                c_forceflex = gsl_rng_uniform(gslrng)*T[site].t_height;     // probability of treefall = 1-t_Ct/t_height, compare to genrand2(): genrand2() < 1 - t_Ct/t_height, or: genrand2() > t_Ct/t_height
                angle = float(twoPi*gsl_rng_uniform(gslrng));                    // random angle
            }
            // above a given stress threshold the tree falls
            if(c_forceflex > T[site].t_Ct){
                T[site].Treefall(angle);
            }
        }
#ifdef MPI
    // Treefall field passed to the n.n. procs
    MPI_ShareTreefall(Thurt, sites);
#endif
    for(int site=0;site<sites;site++){
    // Update of Field hurt
        if(T[site].t_age) {
            T[site].t_hurt = max(Thurt[0][site+sites],T[site].t_hurt);                 // NEW in v.2.4: addition of damages, alternative: max()
#ifdef MPI
            if(mpi_rank) T[site].t_hurt = max(T[site].t_hurt,Thurt[1][site]);               // ? v.2.4: Update needed, Thurt[1], why max?
            if(mpi_rank<mpi_size-1) T[site].t_hurt = max(T[site].t_hurt,Thurt[2][site]);
#endif
        }
    }
}

//#############################
// Global function: Secondary treefall gap formation
//#############################
//! - NEW in v.2.4: TriggerSecondaryTreefall(), called at the beginning of each iteration
//! - translates damages from previous round into tree deaths, partly treefalls, partly removing them only (e.g. splintering)
//! - in the limit of p_tfsecondary = 0.0, this is equivalent to the previous computation
void TriggerTreefallSecondary(){
    nbTreefall1 = 0;
    nbTreefall10 = 0;
    nbTreefall30 = 0;
#ifdef Output_ABC
    nbTreefall10_abc = 0;
#endif
    for(int site=0;site<sites;site++){
        Thurt[0][site] = Thurt[0][site+2*sites] = 0;
        Thurt[0][site+sites] = 0;
    }
    for(int site=0;site<sites;site++){
        if(T[site].t_age){
            float height_threshold = T[site].t_height/T[site].t_mult_height;  // since 2.5: a tree's stability is defined by its species' average height, i.e. we divide by the intraspecific height multiplier to account for lower stability in quickly growing trees; otherwise slender, faster growing trees would be treated preferentially and experience less secondary treefall than more heavily built trees
            if(2.0*T[site].t_hurt*gsl_rng_uniform(gslrng) > height_threshold) {        // check whether tree dies: probability of death is 1.0-0.5*t_height/t_hurt, so gslrng <= 1.0 - 0.5 * t_height/t_hurt, or gslrng > 0.5 * t_height/t_hurt; modified in v.2.5: probability of death is 1.0 - 0.5*t_height/(t_mult_height * t_hurt), so the larger the height deviation (more slender), the higher the risk of being thrown by another tree
                if(p_tfsecondary > gsl_rng_uniform(gslrng)){                              // check whether tree falls or dies otherwise
                   float angle = float(twoPi*gsl_rng_uniform(gslrng));                    // random angle
                   T[site].Treefall(angle);
                } else {
                    T[site].Death();
                }
            } else {
                T[site].t_hurt = short(hurt_decay * float(T[site].t_hurt));                                // reduction of t_hurt according to hurt_decay, could be moved to Tree::Growth() function and made dependent on the tree's carbon gain
            }
        }
    }
    
#ifdef MPI
    //! Treefall field passed to the n.n. procs
    MPI_ShareTreefall(Thurt, sites);
#endif
}

// Helper function
int GetTimeofyear(){
    // new function to derive time of year, extended to negative iterations (-1 would be treated as last iteration of previous year)
    int timeofyear;
    if(iter < 0) timeofyear = iterperyear - abs(iter)%iterperyear;
    else timeofyear = iter%iterperyear;
    return(timeofyear);
};
float CalcHeightBaseline(float &ah, float &hmax, float &dbh){
    // height allometry
    float height = hmax * dbh/(dbh + ah);
    return(height);
}

float CalcCRBaseline(float &dbh){
    // crown radius allometry
    float CR;
    if(!_CROWN_MM) CR = exp(CR_a + CR_b*log(dbh));            // power law, the default
    else CR = CR_b * dbh/(dbh + CR_a);                       // Michaelis Menten type allometry !!!: requires CR_b to be the CR_max parameter and CR_a the initial increase */
    //for reference, two crown allometries that are reasonable in French Guiana
    //t_CR = t_mult_CR * exp(1.9472 + 0.5925*log(t_dbh)); // crown allometry deduced from Piste Saint-Elie */
    //t_CR = t_mult_CR * exp(1.8814 + 0.5869*log(t_dbh)); // this is crown allometry derived from data set compiled by Jucker et al. 2016 (Global Change Biology)
    return(CR)
;}

float CalcCDBaseline(float &height){
    // crown depth allometry
    // since v.2.5, simplification of the computation of the crown depth, in accordance with the Canopy Constructor algorithm
    float CD = (CD_a + CD_b * height);
    return(CD);
}

//! - upper bound on LAI within one voxel and above voxel (beyond 9.95 and 19.95, none of the environmental variables should change), needed for LookUp tables
int CalcIntabsorb(float absorb_prev, float absorb_delta){
    absorb_delta = fminf(absorb_delta,9.95);
    absorb_prev = fminf(absorb_prev,19.95);
    int intabsorb = int(absorb_prev*20.0) + 400*int(absorb_delta*20.0);
    return(intabsorb);
}
// Helper function
//! - upper bound on LAI within one voxel and above voxel, needed for LookUp tables, for cases where there won't be any absorption within the voxel (absorb_delta = 0.0)
int CalcIntabsorb(float absorb_prev){
    absorb_prev = fminf(absorb_prev,19.95);
    int intabsorb = int(absorb_prev*20.0);
    return(intabsorb);
}

//##############################################
//######        Output routines         ########
//##############################################

//##############################################
// Global function: calculation of the global averages every timestep
//##############################################

void Average(void){
#ifdef TRACK_INDIVIDUALS
    TrackingData_andOutput();
#endif
    
#ifdef Output_ABC
    UpdateMovingAveragesABC();
#endif
    
    int site,spp,i;
    float sum1 = 0.0, sum10 = 0.0, sum30 = 0.0, ba = 0.0, ba10 = 0.0, agb = 0.0, gpp = 0.0, npp = 0.0, rday = 0.0, rnight = 0.0, rstem = 0.0, litterfall = 0.0;
    
    if(!mpi_rank) {
        float inbcells = 1.0/float(sites*mpi_size);
        float inbhectares = inbcells*NH*NH*10000.0;
    
        // compute species-specific averages
        for(spp=1;spp<=nbspp;spp++)
            for(i=0;i<12;i++)
                S[spp].s_sum10 = S[spp].s_sum30 = S[spp].s_ba = S[spp].s_ba10 = S[spp].s_agb = S[spp].s_gpp = S[spp].s_npp = S[spp].s_rday = S[spp].s_rnight = S[spp].s_rstem = S[spp].s_litterfall = 0;
        
        for(site=0;site<sites;site++)T[site].Average();
        
        for(spp=1;spp<=nbspp;spp++) {
            float s_sum1 = float(S[spp].s_nbind)*inbhectares;
            S[spp].s_sum10 *= inbhectares;
            S[spp].s_sum30 *= inbhectares;
            S[spp].s_ba *= inbhectares;
            S[spp].s_ba10 *= inbhectares;
            S[spp].s_agb *= inbhectares;
            S[spp].s_gpp *= inbhectares;
            S[spp].s_npp *= inbhectares;
            S[spp].s_rday *= inbhectares;
            S[spp].s_rnight *= inbhectares;
            S[spp].s_rstem *= inbhectares;
            S[spp].s_litterfall *= inbhectares;
            
            sum1 += float(S[spp].s_nbind)*inbhectares;
            sum10 += S[spp].s_sum10;
            sum30 += S[spp].s_sum30;
            ba += S[spp].s_ba;
            ba10 += S[spp].s_ba10;
            agb += S[spp].s_agb;
            gpp += S[spp].s_gpp;
            npp += S[spp].s_npp;
            rday += S[spp].s_rday;
            rnight += S[spp].s_rnight;
            rstem += S[spp].s_rstem;
            litterfall += S[spp].s_litterfall;
            
            if(_OUTPUT_extended){
                output_extended[0] << iter << "\t" << S[spp].s_name << "\t" << s_sum1 << "\t" << S[spp].s_sum10 << "\t" << S[spp].s_sum30 << "\t" << S[spp].s_ba << "\t" << S[spp].s_ba10 << "\t" << S[spp].s_agb << "\t" << S[spp].s_gpp << "\t" << S[spp].s_npp << "\t" << S[spp].s_rday << "\t" << S[spp].s_rnight << "\t" << S[spp].s_rstem << "\t" << S[spp].s_litterfall << endl;
            }
        }
        
        output_basic[0] << iter << "\t" << sum1 << "\t" << sum10 << "\t" << sum30 << "\t" << ba << "\t" << ba10 << "\t" << agb << "\t" << gpp << "\t" << npp << "\t" << rday << "\t" << rnight << "\t" << rstem << "\t" << litterfall << endl;

        Rcout.setf(ios::fixed,ios::floatfield);
        Rcout.precision(2);
        
        Rcout << iter << "\tTrees (1/ha): " << sum1 << " | " << sum10 << " | " << sum30 << " *** nbdead (%): " << 100.0*nbdead_n1 * inbhectares/sum1 << " | " << 100.0*nbdead_n10 * inbhectares/sum10 << " | " << 100.0*nbdead_n30 * inbhectares/sum30 << " *** AGB (t/ha): " << round(agb/1000.0) << " GPP (MgC/ha/yr) " << gpp*iterperyear << " NPP " << npp*iterperyear << " litterfall (Mg/ha/yr) " << litterfall*iterperyear << endl;

        if(_OUTPUT_extended){
            float tototest=0.0, tototest2=0.0, flux;
            for(int site=0;site<sites;site++) {
                flux = WDailyMean*exp(-fmaxf(LAI3D[0][site+SBORD],0.0)*kpar);
                tototest += flux;
                tototest2 += flux*flux;
            }
            tototest /=float(sites*LH*LH);                              // Average light flux (PPFD) on the ground
            tototest2 /=float(sites*LH*LH);
            if(iter) output_extended[1] << iter<< "\tMean PPFDground\t" << tototest << "\t" << sqrt(tototest2-tototest*tototest) << "\n";
            
            
            if(_BASICTREEFALL) output_extended[2] << iter << "\t" << nbdead_n1*inbhectares << "\t" << nbdead_n10*inbhectares<< "\t" << nbTreefall1*inbhectares << "\t" << nbTreefall10*inbhectares << endl;
            else output_extended[2] << iter << "\t" << nbdead_n1*inbhectares << "\t" << nbdead_n10*inbhectares << endl;

        }
    }
    
    if (_NDD) {
        BAtot=ba;
    }
    
    for(int site = 0; site < sites; site++){
        if(T[site].t_age > 0){
            if(T[site].t_NPP <= 0.0){
                nbtrees_carbstarv_n1++;
                if(T[site].t_dbh >= 0.1) nbtrees_carbstarv_n10++;
                if(T[site].t_dbh >= 0.3) nbtrees_carbstarv_n30++;
            }
        }
    }
    
#ifdef CHECK_CARBON
    float carbon_stored_leaves_previous, carbon_stored_trunk_previous = 0.0,carbon_stored_free_previous = 0.0, carbon_assimilated_total_previous = 0.0, carbon_net_total_previous = 0.0;
    
    if(iter == 0){
        carbon_stored_leaves_previous = 0.0;
        carbon_stored_trunk_previous = 0.0;
        carbon_stored_free_previous = 0.0;

    } else {
        carbon_stored_leaves_previous = carbon_stored_leaves;
        carbon_stored_trunk_previous = carbon_stored_trunk;
        carbon_stored_free_previous = carbon_stored_free;
    }
    
    carbon_stored_leaves = 0.0;
    carbon_stored_trunk = 0.0;
    carbon_stored_free = 0.0;
    
    for(int s = 0; s < sites; s++){
        if(T[s].t_age > 0){
            float agb = 1000.0 * T[s].CalcAGB(); // convert to g
            float carbon_trunk = agb * 0.5;
            carbon_stored_trunk += carbon_trunk;
            
            float carbon_free = T[s].t_carbon_storage;
            carbon_stored_free += carbon_free;
            
            float carbon_leaves = T[s].t_LA * T[s].t_LMA * 0.5;
            carbon_stored_leaves += carbon_leaves;
        }
    }
    
    float factor_weight = 0.000001; // factor to convert carbon from g to tons
    
    Rcout.setf(ios::fixed,ios::floatfield);
    Rcout.precision(5);
    
    Rcout << iter << "\tTrunkC: " << carbon_stored_trunk *  factor_weight << " LeavesC: " << carbon_stored_leaves *  factor_weight  << " FreeC: " << carbon_stored_free *  factor_weight << " Total AssimC: " << carbon_assimilated_total *  factor_weight << " Total NetC: " << carbon_net_total *  factor_weight << endl;
    
    Rcout << iter << "\tTrunkC change: " << (carbon_stored_trunk - carbon_stored_trunk_previous) *  factor_weight << " LeavesC: " << (carbon_stored_leaves - carbon_stored_leaves_previous) *  factor_weight  << " FreeC: " << (carbon_stored_free - carbon_stored_free_previous) *  factor_weight << endl;
#endif
    
#ifdef WATER
    
    float evapo=0.0;
    float runoff=0.0;
    float leak=0.0;
    float interception=0.0;
    float throughfall=0.0;
    
    for (int d=0; d<nbdcells;d++) {
        evapo+=Evaporation[d]; // in m3
        interception+=Interception[d]; // in mm, as rainfall
        throughfall+=Throughfall[d]; // in m3
        runoff+=Runoff[d]; // in m3
        leak+=Leakage[d]; // in m3
    }
    
    float isites=1.0/float(sites*LH*LH);
    float icells=1.0/float(nbdcells);
    
    evapo*=isites; // in m
    runoff*=isites; // in m
    leak*=isites; // in m
    throughfall*=isites; // in m
    interception*=isites*0.001; // in m
    
    output_water[0] << precip << "\t" << interception << "\t" << throughfall << "\t" << runoff << "\t" << leak << "\t" << evapo << "\t";
    
    for (int l=0; l<nblayers_soil; l++) {
        float transpi=0.0;                  // FF: now local variable, more secure
        for (int d=0; d<nbdcells;d++) {
            transpi+=Transpiration[l][d];  // in m3
        }
        transpi*=isites; // in m
        output_water[0] << transpi << "\t";
    }
    
    float layer_depth_previous = 0.0;        // FF: since the layer depths and layer thickness contain redundant information, they are now computed from the same data line
    for (int l=0; l<nblayers_soil; l++) {
        float soilWC=0.0;                    // FF: now local variable, more secure
        for (int d=0; d<nbdcells;d++) {
            soilWC+=SWC3D[l][d]; // in m3
        }
        float layer_depth_current = layer_depth[l];
        float layer_thickness = layer_depth_current - layer_depth_previous;
        soilWC*=isites/layer_thickness;  // in m3/m3
        output_water[0] << soilWC << "\t";
        layer_depth_previous = layer_depth_current;
    }
    for (int l=0; l<nblayers_soil; l++) {
        float soilPhi=0.0;                  // FF: now local variable, more secure
        for (int d=0; d<nbdcells;d++) {
            soilPhi+=soil_phi3D[l][d];  //in MPa
        }
        soilPhi*=icells; // in MPa
        output_water[0]] << soilPhi << "\t";
        soilPhi=0.0;
    }
    
    output_water[0] <<"\n";
#endif
    
    
#ifdef MPI
    // This section corresponds to the parallel version of the reporting of the global diagnostic variables. Since much work has been done on routine Average over the past years, this would need a full rewrite, !!!!Action 20/01/2016: rework the parallel version of function Average!!!!
     
//     MPI_Reduce(&(S[spp].s_nbind),&sind,1,
//     MPI_INT,MPI_SUM,0,MPI_COMM_WORLD);
//     MPI_Reduce(S[spp].s_output_field,S[spp].s_output_field,5,
//     MPI_FLOAT,MPI_SUM,0,MPI_COMM_WORLD);
//     MPI_Reduce(Mortality,Mortality,4,
//     MPI_FLOAT,MPI_SUM,0,MPI_COMM_WORLD);
//     MPI_Reduce(&S[spp].s_output_field[6],&S[spp].s_output_field[6],5,
//     MPI_FLOAT,MPI_MAX,0,MPI_COMM_WORLD);
#endif
    Rcout.flush();
}


//##############################################
// Global function: output of the field variables every timestep
//##############################################
void OutputField(){
    int site,h;
    if((nbout)&&((iter%freqout)==freqout-1)) {
        // output fields, nbout times during simulation (every freqout iterations)
        int d;
        for(d=0;d<dbhmaxincm;d++) nbdbh[d]=0;
        for(site=0;site<sites;site++) T[site].histdbh();
        
        for(h=0;h<(HEIGHT+1);h++){
            layer[h] = 0;
            for(site=0;site<sites;site++) layer[h] += LAI3D[h][site+SBORD];
        }
        
#ifdef MPI
        MPI_Status status;
        MPI_Reduce(nbdbh,nbdbh,dbhmaxincm,MPI_INT,MPI_SUM,0,MPI_COMM_WORLD);
        MPI_Reduce(layer,layer,HEIGHT,MPI_FLOAT,MPI_SUM,0,MPI_COMM_WORLD);
#endif
        if(!mpi_rank) {
            // output of the dbh histograms (
            for(d=1;d<dbhmaxincm;d++) output_extended[5] << iter << "\t" << d << "\t" << nbdbh[d]  << "\n";
            
            // output of the mean LAI per height class
            float norm = 1.0/float(sites*LH*LH*mpi_size);
            for(h=0;h<(HEIGHT+1);h++) output_extended[6] << iter << "\t" << h*LV << "\t" << layer[h]*norm << "\n";
        }
    }
}

//##############################################
// Global function: output snapshots of the scene at one point in time
//##############################################
//! - This can be used to take snapshots of the forest in more detail and track its development over time.
//! - updated in v.3.1, now outputting all tree-based variables
void OutputSnapshot(fstream& output, bool header, float dbh_limit){
    Rcout << "Writing snapshot of forest to file." << endl;
    if(header == 1){
        output << "iter\tcol\trow\tfrom_Data\tsp_lab\tsite\tCrownDisplacement\tPmass\tNmass\tLMA\twsg\tRdark\tVcmax\tJmax\tleaflifespan\tlambda_young\tlambda_mature\tlambda_old\tdbhmature\tdbhmax\thmax\tah\tCt\tLAImax\tfraction_filled\tmult_height\tmult_CR\tmult_CD\tmult_P\tmult_N\tmult_LMA\tmult_dbhmax\tdev_wsg\tage\tdbh\tsapwood_area\theight\tCD\tCR\tGPP\tNPP\tRday\tRnight\tRstem\tLAmax\tLA\tyoungLA\tmatureLA\toldLA\tLAI\tlitter\tcarbon_storage\tcarbon_biometry\tmultiplier_seed\thurt\tNPPneg";
        
//#ifdef WATER
//        output << "\troot_depth\tWSF\tWSF_A\ttranspiration";
//        for(int l=0;l<nblayers_soil;l++) {
//            output << "\troot_biomass" << l;
//        }
//        for(int l=0;l<nblayers_soil;l++) {
//            output << "\tsoil_layer" << l;
//        }
//#endif
        
#ifdef Output_ABC
        output << "\tdbh_previous";
#endif
        output << "\tAGB\ts_name" << endl;
    }
    
    
    // reset the canopy to make sure that it is well-constructed
    for(int h=0;h<(HEIGHT+1);h++)
        for(int sbsite=0;sbsite<sites+2*SBORD;sbsite++)
            LAI3D[h][sbsite] = 0.0;

    for(int site=0;site<sites;site++){                                    // Each tree contribues to LAI3D
        T[site].CalcLAI();
    }

    for(int h=HEIGHT;h>0;h--){                                 // LAI is computed by summing LAI from the canopy top to the ground
        for(int site=0;site<sites;site++){
            int sbsite=site+SBORD;
            LAI3D[h-1][sbsite] += LAI3D[h][sbsite];
        }
    }
    
    //output.setf(ios::fixed,ios::floatfield);
    output.precision(5);
    for(int row=0;row<rows;row++){
        for(int col=0;col<cols;col++){
            int site = col + cols*row;
            if(T[site].t_age > 0 && T[site].t_dbh >= dbh_limit){
                // recalculate photosynthesis and respiration
                T[site].CalcRespGPP();
                T[site].CalcNPP();
                // output all tree variables, this is potentially a very large file
                // we currently do not output the t_NDDfield vector, as it is too large
                output << iter << "\t" << col << "\t" << row << "\t" << T[site].t_from_Data << "\t" << T[site].t_sp_lab << "\t" << site << "\t" << T[site].t_CrownDisplacement << "\t" << T[site].t_Pmass << "\t" << T[site].t_Nmass << "\t" << T[site].t_LMA << "\t" << T[site].t_wsg << "\t" << T[site].t_Rdark << "\t" << T[site].t_Vcmax << "\t" << T[site].t_Jmax << "\t" << T[site].t_leaflifespan << "\t" << T[site].t_lambda_young << "\t" << T[site].t_lambda_mature << "\t" << T[site].t_lambda_old << "\t" << T[site].t_dbhmature << "\t" << T[site].t_dbhmax << "\t" << T[site].t_hmax << "\t" << T[site].t_ah << "\t" << T[site].t_Ct << "\t" << T[site].t_LAImax << "\t" << T[site].t_fraction_filled << "\t" << T[site].t_mult_height << "\t" << T[site].t_mult_CR << "\t" << T[site].t_mult_CD << "\t" << T[site].t_mult_P << "\t" << T[site].t_mult_N << "\t" << T[site].t_mult_LMA << "\t" << T[site].t_mult_dbhmax << "\t" << T[site].t_dev_wsg << "\t" << T[site].t_age << "\t" << T[site].t_dbh << "\t" << T[site].t_sapwood_area << "\t" << T[site].t_height << "\t" << T[site].t_CD << "\t" << T[site].t_CR << "\t" << T[site].t_GPP << "\t" << T[site].t_NPP << "\t" << T[site].t_Rday << "\t" << T[site].t_Rnight << "\t" << T[site].t_Rstem << "\t" << T[site].t_LAmax << "\t" << T[site].t_LA << "\t" << T[site].t_youngLA << "\t" << T[site].t_matureLA << "\t" << T[site].t_oldLA << "\t" << T[site].t_LAI << "\t" << T[site].t_litter << "\t" << T[site].t_carbon_storage << "\t" << T[site].t_carbon_biometry << "\t" << T[site].t_multiplier_seed << "\t" << T[site].t_hurt << "\t" << T[site].t_NPPneg;
                
//#ifdef WATER
//                output << "\t" << T[site].t_root_depth;
//                for(int l=0;l<nblayers_soil;l++) {
//                    output << "\t" << T[site].t_root_biomass[l];
//                }
//                for(int l=0;l<nblayers_soil;l++) {
//                    output << "\t" << T[site].t_soil_layer_weight[l];
//                }
//                output << "\t" << T[site].t_WSF << "\t" << T[site].t_WSF_A << "\t" << T[site].t_transpiration;
//
//#endif
                
#ifdef Output_ABC
                output << "\t" << T[site].t_dbh_previous;
#endif
        
                // we add a few tree-based variables that are derived or environment-related, but not directly kept track of
                float AGB = T[site].CalcAGB();
        
                output << "\t" << AGB << "\t" << S[T[site].t_sp_lab].s_name << endl;
            }
        }
    }
}


#ifdef Output_ABC
//##############################################
// Global ABC function: creates a Canopy Height Model and LAD profile
//##############################################
void OutputCHM(fstream& output_CHM){

#ifdef CHM_SPIKEFREE
    vector<int> chm_temporary(sites,0);
    
    for(int r=row_start;r<row_end;r++){
        for(int c=col_start;c<col_end;c++){
            int s = c + r*cols;
            if(T[s].t_age > 0){
#ifdef CROWN_UMBRELLA
                float height = T[s].t_height;
                float CR = T[s].t_CR;
                float CD = T[s].t_CD;
                float fraction_filled_target = 1.0;         // to remove spikes, we assume a fully filled crown for all trees
                int shell_fromtop = 0;                      // toplayer
                float noinput = 0.0;
                
                LoopLayerUpdateCrownStatistic_template(r, c, height, CR, CD, fraction_filled_target, shell_fromtop, GetRadiusSlope, noinput, chm_temporary, ModifyNoinput, UpdateCHMvector);
#else
                int crown_top = int(T[s].t_height);
                int crown_intarea = GetCrownIntarea(T[s].t_CR);
                
                int row_crowncenter = s/cols;
                int col_crowncenter = s%cols;
                
                for(int i = 0; i < crown_intarea; i++){
                    int site_relative = LookUp_Crown_site[i];
                    int row = row_crowncenter + site_relative/51 - 25;
                    int col = col_crowncenter + site_relative%51 - 25;
                    if(row >= 0 && row < rows && col >= 0 && col < cols){
                        int site = col + row * cols;
                        if(chm_temporary[site] < crown_top) chm_temporary[site] = crown_top;
                    }
                }
#endif
            }
        }
    }
    
    output_CHM  << "site" << "\t" << "row" << "\t" << "col" << "\t"  << "height" << "\t" << "height_spikefree" << "\t" << "LAI" << endl;
    for(int s=0;s<sites;s++){
        int height_canopy=0;
        for(int h=0;h<(HEIGHT+1);h++){
            if(LAI3D[h][s+SBORD] > 0.0) height_canopy = max(h,height_canopy);
        }
        output_CHM << s << "\t" << int(s/cols) << "\t" << int(s%cols) << "\t" << height_canopy+1 << "\t" << chm_temporary[s] << "\t" << LAI3D[0][s+SBORD] << endl;
    }
    
#else
    Rcout << "site" << "\t" << "row" << "\t" << "col" << "\t"  << "height" << "\t" << "LAI" << endl;
    for(int s=0;s<sites;s++){
        int height_canopy=0;
        for(int h=0;h<(HEIGHT+1);h++)
            if(LAI3D[h][s+SBORD] > 0.0) height_canopy = max(h,height_canopy);
        output_CHM << s << "\t" << int(s/cols) << "\t" << int(s%cols) << "\t"  << height_canopy+1 << "\t" << LAI3D[0][s+SBORD] << endl;
    }
#endif
}
#endif

//##############################################
// Global function: writes the whole 3D LAI voxel field to file
//##############################################
void OutputLAI(fstream& output_transmLAI3D){
    output_transmLAI3D << "s\trow\tcol\th\tLAI3D" << endl;
    for(int s=0;s<sites;s++)
        for(int h=0; h<HEIGHT;h++)
            output_transmLAI3D << s << "\t" << int(s/cols) << "\t" << int(s%cols) << "\t" << h << "\t" << LAI3D[h][s+SBORD] << endl;
}

#ifdef TRACK_INDIVIDUALS
//##############################################
// Global function: tree level tracking of key variables
//##############################################
void TrackingData_andOutput(){
    for(int site = 0; site < sites; site++){
        // we start the accounting the year after the trees have been born
        if(T[site].t_age > 0){
            int timeofyear_born = T[site].t_timeofyear_born;
            
            if(timeofyear_born >= 0){
                // these are the yearly figures, reset to zero every year
                T[site].t_GPP_sumyear += T[site].t_GPP;
                T[site].t_GPPsquared_sumyear += T[site].t_GPP * T[site].t_GPP;
                T[site].t_NPP_sumyear += T[site].t_NPP;
                T[site].t_NPPsquared_sumyear += T[site].t_NPP * T[site].t_NPP;
                T[site].t_Rday_sumyear += T[site].t_Rday;
                T[site].t_Rnight_sumyear += T[site].t_Rnight;
                T[site].t_Rstem_sumyear += T[site].t_Rstem;
                T[site].t_carbon_storage_avgyear += T[site].t_carbon_storage * timestep;
                // these are the whole lifetime cumulated figures, never reset to zero and put out at tree death
                T[site].t_GPPcum += T[site].t_GPP;
                T[site].t_NPPcum += T[site].t_NPP;
                T[site].t_GPPsquared_cum += T[site].t_GPP * T[site].t_GPP;
                T[site].t_NPPsquared_cum += T[site].t_NPP * T[site].t_NPP;
                
                float agb = 1000.0 * T[site].CalcAGB();
                
                // write to output every year and then reset to zero
                int timeofyear = GetTimeofyear();
                if(timeofyear == timeofyear_born){
                    // write to output
                    if(T[site].t_dbh >= 0.1){
                        output_track[1] << T[site].t_site << "\t" << timeofyear_born << "\t" << iter << "\t" << T[site].t_age << "\t" << T[site].t_seedsproduced_sumyear << "\t" << T[site].t_seedsproduced << "\t" << T[site].t_time_carbonstarvation_year << "\t" << T[site].t_time_carbonstarvation << "\t" << T[site].t_dbh << "\t" << T[site].t_dbh - T[site].t_dbh_tracked << "\t" << T[site].t_height << "\t"  <<  T[site].t_height - T[site].t_height_tracked << "\t" << T[site].t_CR << "\t"  <<  T[site].t_CR - T[site].t_CR_tracked << "\t" << agb << "\t" << agb - T[site].t_agb_tracked << "\t" << T[site].t_GPP_sumyear << "\t" << T[site].t_GPPsquared_sumyear  << "\t" << T[site].t_NPP_sumyear << "\t" << T[site].t_NPPsquared_sumyear << "\t" << T[site].t_Rday_sumyear << "\t" << T[site].t_Rnight_sumyear << "\t" << T[site].t_Rstem_sumyear << "\t" << T[site].t_LAIabove_effavgyear<< "\t" << T[site].t_carbon_storage_avgyear << endl;
                    }
                    // reset
                    T[site].t_time_carbonstarvation_year = 0;
                    T[site].t_seedsproduced_sumyear = 0;
                    T[site].t_GPP_sumyear = 0.0;
                    T[site].t_GPPsquared_sumyear = 0.0;
                    T[site].t_NPP_sumyear = 0.0;
                    T[site].t_NPPsquared_sumyear = 0.0;
                    T[site].t_Rday_sumyear = 0.0;
                    T[site].t_Rnight_sumyear = 0.0;
                    T[site].t_Rstem_sumyear = 0.0;
                    T[site].t_LAIabove_effavgyear = 0.0;
                    T[site].t_carbon_storage_avgyear = 0.0;
                    T[site].t_dbh_tracked = T[site].t_dbh;
                    T[site].t_height_tracked = T[site].t_height;
                    T[site].t_CR_tracked = T[site].t_CR;
                    T[site].t_agb_tracked = agb;
                }
            }
        }
    }
}
#endif

#ifdef Output_ABC
//##############################################
// Global ABC function: yearly statistics
//##############################################
//! - Statistics averaged over one year for ten years and then used for the point estimates in the OutputABC(...) routine
//! - !!!: TODO needs to be checked for different timesteps than 1 month
void UpdateMovingAveragesABC(){
    
    int nbtrees_abc = 0;
    float inbhectares_abc = 10000.0/float(sites_abc);
    float GPP_abc = 0.0, litter_abc = 0.0;
    
    for(int row = row_start; row < row_end; row++){
        for(int col = col_start; col < col_end; col++){
            int site = col + row * cols;
            GPP_abc += T[site].t_GPP*1.0e-6;
            litter_abc += T[site].t_litter*1.0e-6;
            if(T[site].t_dbh >= 0.1) nbtrees_abc++;
        }
    }
    
    GPP_abc *= inbhectares_abc;
    litter_abc *= inbhectares_abc;
    
    float mortality_abc;
    float treefall_abc;
    if(nbtrees_abc > 0){
        mortality_abc = float(nbdead_n10_abc)/float(nbtrees_abc);
        treefall_abc = float(nbTreefall10_abc)/float(nbtrees_abc);
    }
    else{
        mortality_abc = 0.0;
        treefall_abc = 0.0;
    }
    if(iter < 120){
        GPP_MA[iter] = GPP_abc;
        Litterfall_MA[iter] = litter_abc;
        Mortality_MA[iter] = mortality_abc;
        Treefall_MA[iter] = treefall_abc;
    }
    else{
        // move values down
        for(int i=0; i<119;i++){
            GPP_MA[i] = GPP_MA[i+1];
            Litterfall_MA[i] = Litterfall_MA[i+1];
            Mortality_MA[i] = Mortality_MA[i+1];
            Treefall_MA[i] = Treefall_MA[i+1];
        }
        // new value at the top
        GPP_MA[119] = GPP_abc;
        Litterfall_MA[119] = litter_abc;
        Mortality_MA[119] = mortality_abc;
        Treefall_MA[119] = treefall_abc;
    }
}

//##############################################
// Global ABC function: update DBH function for ABC routines
//##############################################
void UpdateDBHtrackingABC(){
    for(int r=row_start;r<row_end;r++){
        for(int c=col_start;c<col_end;c++){
            int s = c + r * cols;
            if(T[s].t_age > 0) T[s].t_dbh_previous = T[s].t_dbh;
        }
    }
}

//##############################################
// Global function: calculating the TROLL transmittance field from simulated LiDAR
//##############################################
//! - First draws from a distribution to calculate the sampling density, i.e. the number of beams per voxel column
//! - Then loop over voxel column from top to bottom and calculate the number of hits given the density of the respective voxel
//! - If beams are all extinct, NAs are returned (-1), if beams hit ground, all produce guaranteed returns
//! - The parameters used is the k assumed for the laser, which is only based on leaf geometry and should thus be taken equal to klight
//! - The difference to kpar is accounted for by parameterizing the transmittance of leaves, which, in the NIR spectrum, is much larger than for visible light (0.4 vs. 0.1)
//! - Results are saved in transmittance_simulatedALS_sampling for the number of beams, transmittance_simulatedALS for the transmittance
void UpdateTransmittanceCHM_ABC(int mean_beam, float sd_beam, float klaser, float transmittance_laser){
    //loop over the LAI3D field
    for(int r = row_start; r < row_end; r++){
        for(int c = col_start; c < col_end; c++){
            int site = c + r * cols;
            int nbbeams = int(mean_beam + gsl_ran_gaussian(gslrng, sd_beam));    // always rounding up
            nbbeams = max(nbbeams,1);
            
            //loop over the field from maximum height to 0 and iteratively update voxels from top to bottom, following the beam. An alternative version, also allowing for ground returns, can be activated to extending the loop to h >= -1. In this case, when a beam is not extinguished before it reaches the ground (h >= 0), then it is counted as a ground return
            for(int h = HEIGHT - 1; h >= 0; h--){
            //for(int h = HEIGHT - 1; h >= -1; h--){
                int hits;
                float transmittance;
                transmittance_simulatedALS_sampling[h][site] = nbbeams;
                if(nbbeams == 0){
                    //If there is no beam reaching the voxel, transmittance and hits are set to NA (i.e. -1.0)
                    hits = 0;
                    transmittance = -1.0;
                }
                else{
                    if(h >= 0){
                        //returns due to vegetation
                        float LAI_above = LAI3D[h+1][site + SBORD];
                        float LAI_current = LAI3D[h][site + SBORD];
                        
                        float prob_hit;
                        if((LAI_above == 100.0) & (LAI_current == 100.0)){
                            //stem returns
                            hits = nbbeams;
                            nbbeams = 0;
                            transmittance = 0.0;
                        }
                        else{
                            //leaf/twig returns
                            float LAD = LAI_current - LAI_above;
                            if(LAD > 0.0) prob_hit = 1.0 - exp(-klaser * LAD);
                            else prob_hit = 0.0;
                            hits = gsl_ran_binomial(gslrng, prob_hit, nbbeams);
                            //transmittance = exp(-klaser * LAD);
                            if(hits == 0){
                                transmittance = 1.0;
                            }
                            else{
                                transmittance = float(nbbeams - hits)/float(nbbeams);
                                nbbeams -= hits;
                                //nbbeams += int(0.1*float(hits));                            // 10% of intercepted beams are not getting extinct
                                // now simulate transmittance of beam through the leaves
                                int hits_notextinct = gsl_ran_binomial(gslrng, transmittance_laser, hits);
                                nbbeams += hits_notextinct;
                            }
                        }
                    }
                    else{
                        //ground returns
                        hits = nbbeams;
                        //nbbeams = 0;
                        transmittance = -1.0;
                    }
                }
                transmittance_simulatedALS[h][site] = transmittance;
            }
        }
    }
    //Also output the "direct"/"actual" transmittance of each voxel, i.e. simply based on inversing the Beer Lambert law and estimating transmittance from the leaf area density
    //This can be used to compare actual vs. lidar-derived transmittance estimates
    for(int h=0;h<(HEIGHT+1);h++){
        for(int r=row_start;r<row_end;r++){
            for(int c=col_start;c<col_end;c++){
                int s = c + r*cols;
                float LAD = 0.0;
                if(h < HEIGHT) LAD = LAI3D[h][s+SBORD]-LAI3D[h+1][s+SBORD];
                transmittance_direct[h][s] = exp(-klight*LAD);
            }
        }
    }

    //Now calculate CHM fields, both with and without ALS simulation
    //Set previous CHM fields
    for(int r=row_start;r<row_end;r++){
        for(int c=col_start;c<col_end;c++){
            int s = c + r*cols;
            chm_field_previous[s] = chm_field_current[s];
            chm_field_previous_ALS[s] = chm_field_current_ALS[s];
            chm_field_current[s] = 0;
            chm_field_current_ALS[s] = 0;
        }
    }
    
#ifdef CHM_SPIKEFREE
    for(int r=row_start;r<row_end;r++){
        for(int c=col_start;c<col_end;c++){
            int s = c + r*cols;
            if(T[s].t_age > 0){
#ifdef CROWN_UMBRELLA
                float height = T[s].t_height;
                float CR = T[s].t_CR;
                float CD = T[s].t_CD;
                float fraction_filled_target = 1.0;        //to remove spikes, we assume a fully filled crown for all trees
                int shell_fromtop = 0;              //toplayer
                float noinput = 0.0;
                
                LoopLayerUpdateCrownStatistic_template(r, c, height, CR, CD, fraction_filled_target, shell_fromtop, GetRadiusSlope, noinput, chm_field_current, ModifyNoinput, UpdateCHM);
#else
                int crown_top = int(T[s].t_height);
                
                float crown_area = PI * T[s].t_CR * T[s].t_CR;     //floor of crown_area to bound area accumulation
                int crown_intarea = int(crown_area);   //floor of crown_area to bound area accumulation
                crown_intarea = max(crown_intarea,1);                                 //minimum area of crown (1)
                crown_intarea = min(crown_intarea,1963);                              //maximum area of crown (radius 25), int(3.14*25*25)
                
                int row_crowncenter = s/cols;
                int col_crowncenter = s%cols;
                
                for(int i = 0; i < crown_intarea; i++){
                    int site_relative = LookUp_Crown_site[i];
                    int row = row_crowncenter + site_relative/51 - 25;
                    int col = col_crowncenter + site_relative%51 - 25;
                    if(row >= 0 && row < rows && col >= 0 && col < cols){
                        int site = col + row * cols;
                        if(chm_field_current[site] < crown_top) chm_field_current[site] = crown_top;
                    }
                }
#endif
            }
        }
    }
#else
    
    //calculate current CHM fields
    for(int r=row_start;r<row_end;r++){
        for(int c=col_start;c<col_end;c++){
            int s = c + r*cols;
            int height_canopy=0;
            for(int h=0;h<(HEIGHT+1);h++){
                if(LAI3D[h][s+SBORD]>0.0) height_canopy = max(h, height_canopy);
            }
            chm_field_current[s] = height_canopy;
        }
    }
#endif
    
    //calculate CHM based on simulated lidar
    for(int r=row_start;r<row_end;r++){
        for(int c=col_start;c<col_end;c++){
            int s = c + r*cols;
            int height_canopy_ALS = 0;
            for(int h=0;h<(HEIGHT+1);h++){
                if(transmittance_simulatedALS[h][s] >= 0.0 && transmittance_simulatedALS[h][s] < 1.0) height_canopy_ALS = max(h, height_canopy_ALS);
            }
            chm_field_current_ALS[s] = height_canopy_ALS;
        }
    }
    
    //compute CHM changes, both for full simulation and simulated ALS
    for(int s = 0; s < sites; s++){
        chm_field_changes[s] = chm_field_previous[s] - chm_field_current[s];
        chm_field_changes_ALS[s] = chm_field_previous_ALS[s] - chm_field_current_ALS[s];
    }
}

//##############################################
// Global ABC function: output general ABC statistics
//##############################################
void OutputABC(){
    Rcout << " ABC: Conservation of Traits " << endl;
    OutputABCConservationTraits(output_abc[0]);
    Rcout << " ABC: Ground data " << endl;
    OutputABC_ground(output_abc[1]);
    Rcout << " ABC: CHM simulation " << endl;
    OutputABC_CHM(output_abc[2], output_abc[3]);
    Rcout << " ABC: Transmittance simulation " << endl;
    OutputABC_transmittance(output_abc[4], output_abc[5]);
    Rcout << " ABC: Species outputs " << endl;
    OutputABC_species(output_abc[6], output_abc[7],output_abc[8], output_abc[9], output_abc[10]);
}

//##############################################
// Global ABC function: write headers for ABC outputs
//##############################################
void OutputABCWriteHeaders(fstream& output_traitconservation, fstream& output_field, fstream& output_CHM, fstream& output_CHM_ALS, fstream& output_transmittance, fstream& output_transmittance_ALS, fstream& output_species, fstream& output_species10, fstream& output_traits, fstream& output_traits10, fstream& output_biomass){
    //Write headers for trait conservation metrics
    output_traitconservation << "Iter\t" << "mean_ran\t" << "sd_ran\t" << "Height_output\t" << "Heightsd_output\t"  << "CR_output\t" << "CRsd_output\t" << "CD_output\t" << "CDsd_output\t" << "P_output\t" <<  "Psd_output\t" << "N_output\t" << "Nsd_output\t" << "LMA_output\t" << "LMAsd_output\t" << "wsg_output\t" << "wsgsd_output\t" << "dmax_output\t" << "dmaxsd_output\t" << "Height_input\t" << "Heightsd_input\t"  << "CR_input\t" << "CRsd_input\t" << "CD_input\t" << "CDsd_input\t" << "P_input\t" <<  "Psd_input\t" << "N_input\t" << "Nsd_input\t" << "LMA_input\t" << "LMAsd_input\t" << "wsg_input\t" << "wsgsd_input\t" << "dmax_input\t" << "dmaxsd_input" << endl;
    //Write headers for ground metrics
    output_field << "Iter\t" << "Nbsites\t" << "NBspecies_realized10\t" << "NBspecies\t" << "NBspecies10\t" << "Shannon\t" << "Shannon10\t" << "Simpson\t" << "Simpson10\t" << "Abu\t" << "Abu10\t" << "Abu30\t" << "Abu10_retained\t" << "Abu30_retained\t" << "AGB\t" << "AGB10\t" << "BA\t" << "BA10\t" << "LoreyH\t" << "LoreyH10\t" << "YearlyGPP\t" << "YearlyLitterfall\t" << "YearlyMortality\t" << "YearlyTreefall\t" << "mean_LMA\t" << "mean_Nmass\t" << "mean_Pmass\t" << "mean_wsg\t" << "mean_CR\t" << "mean_LMA10\t" << "mean_Nmass10\t" << "mean_Pmass10\t" << "mean_wsg10\t" << "mean_CR10\t" << "DBH_mean\t" << "DBH_sd";
    
    for(int d=0;d<50;d++) output_field << "\tDBH_hist";
    output_field << "\tDBHgrowth_mean" << "\tDBHgrowth_sd";
    for(int d=0;d<50;d++) output_field << "\tDBHgrowth_hist";
    output_field << "\tDBHgrowth_yearly_mean" << "\tDBHgrowth_yearly_sd";
    for(int d=0;d<50;d++) output_field << "\tDBHgrowth_yearly_hist";
    for(int d=-50;d<0;d++) output_field << "\tDBHshrinkage_hist_werr";
    for(int d=0;d<50;d++) output_field << "\tDBHgrowth_hist_werr";
    for(int d=-50;d<0;d++) output_field << "\tDBHshrinkage_yearly_hist_werr";
    for(int d=0;d<50;d++) output_field << "\tDBHgrowth_yearly_hist_werr";
    output_field << endl;

    //Write second row, giving additional information on binning etc.
    output_field << "\t" << "\t" << "\t" << "\t" << "\t" << "\t" << "\t" << "\t" << "\t" << "\t" << "\t" << "\t" << "\t" << "\t" << "\t" << "\t" << "\t" << "\t" << "\t" << "\t" << "\t" << "\t" << "\t" << "\t" << "\t" << "\t" << "\t" << "\t" << "\t" << "\t" << "\t" << "\t" << "\t" << "\t" << "\t";
    for(int d=0;d<50;d++) output_field << "\t" << float(d)/20.0 ;
    output_field << "\t" << "\t";
    for(int d=0;d<50;d++) output_field << "\t" << float(d)/250.0;
    output_field << "\t" << "\t";
    for(int d=0;d<50;d++) output_field << "\t" << float(d)/1000.0 ;
    for(int d=-50;d<0;d++) output_field << "\t" << float(d)/250.0;
    for(int d=0;d<50;d++) output_field << "\t" << float(d)/250.0;
    for(int d=-50;d<0;d++) output_field << "\t" << float(d)/1000.0;
    for(int d=0;d<50;d++) output_field << "\t" << float(d)/1000.0;
    output_field << endl;
    
    //Write headers for chm metrics
    output_CHM << "Iter\t" << "Sites_abc\t" << "CHM_mean\t" << "CHM_sd\t";
    for(int h=0;h<70;h++) output_CHM << "CHM_hist\t";
    output_CHM << "CHMchange_mean\t" << "CHMchange_sd\t";
    for(int h=0;h<140;h++) output_CHM << "CHMchange_hist\t";
    output_CHM << endl;
    
    //Second line, information on bin size etc.
    output_CHM << "\t" << "\t" << "\t" << "\t";
    for(int h=0;h<70;h++) output_CHM << h << "\t";
    output_CHM << "\t" << "\t";
    for(int h=0;h<140;h++) output_CHM << h << "\t";
    output_CHM << endl;
    
    //Same for ALS derived metrics
    output_CHM_ALS << "Iter\t" << "Sites_abc\t" << "CHM_mean\t" << "CHM_sd\t";
    for(int h=0;h<70;h++) output_CHM_ALS << "CHM_hist\t";
    output_CHM_ALS << "CHMchange_mean\t" << "CHMchange_sd\t";
    for(int h=0;h<140;h++) output_CHM_ALS << "CHMchange_hist\t";
    output_CHM_ALS << endl;
    
    //Second line, information on bin size etc.
    output_CHM_ALS << "\t" << "\t" << "\t" << "\t";
    for(int h=0;h<70;h++) output_CHM_ALS << h << "\t";
    output_CHM_ALS << "\t" << "\t";
    for(int h=0;h<140;h++) output_CHM_ALS << h << "\t";
    output_CHM_ALS << endl;
    
    //Write headers for transmittance metrics
    output_transmittance << "Iter\t" << "Sites_abc\t";
    output_transmittance << "maxheight\t" << "voxcanopy_total\t" << "voxmaxheight_total\t" << "voxcanopy_filled_total\t" << "voxcanopy_greater2\t" << "voxmaxheight_greater2\t" << "voxcanopy_filled_greater2\t" << "voxcrown_total\t" << "voxcrown_greater2\t";
    for(int h = 0; h < 70; h++) output_transmittance << "voxcrown\t";
    for(int h = 0; h < 70; h++) output_transmittance << "transm_nogaps_z\t";
    for(int h = 0; h < 70; h++) output_transmittance << "transm_incanopy_z\t";
    for(int h = 0; h < 70; h++) output_transmittance << "transm_full_z\t";
    for(int h = 0; h < 70; h++) output_transmittance << "voxcanopy_z\t";
    for(int h = 0; h < 70; h++) output_transmittance << "voxcanopy_na_z\t";
    for(int h = 0; h < 70; h++) output_transmittance << "voxcanopy_empty_z\t";
    for(int h = 0; h < 70; h++) output_transmittance << "voxcanopy_filled_z\t";
    
    for(int d = 0; d < 70; d++) output_transmittance << "transm_nogaps_d\t";
    for(int d = 0; d < 70; d++) output_transmittance << "transm_full_d\t";
    for(int d = 0; d < 70; d++) output_transmittance << "voxna_d\t";
    for(int d = 0; d < 70; d++) output_transmittance << "voxempty_d\t";
    for(int d = 0; d < 70; d++) output_transmittance << "voxfilled_d\t";
    
    output_transmittance << "nb_aggregates\t";
    for(int bin = 0; bin < 80; bin++)  output_transmittance << "LAIhist\t";
    output_transmittance << endl;
    output_transmittance << "\t" << "\t";
    output_transmittance << "\t" << "\t" << "\t" << "\t" << "\t" << "\t" << "\t" << "\t" << "\t";
    for(int i=0; i < 8; i++)
        for(int h = 0; h < 70; h++) output_transmittance << h << "\t";
    for(int i=0; i < 5; i++)
        for(int d = 0; d < 70; d++) output_transmittance << d << "\t";
    output_transmittance << "\t";
    for(int bin = 0; bin < 80; bin++) output_transmittance << bin << "\t";
    output_transmittance << endl;
    output_transmittance_ALS << "Iter\t" << "Sites_abc\t";
    
    for(int h = 0; h < 70; h++) output_transmittance_ALS << "transm_nogaps_z\t";
    for(int h = 0; h < 70; h++) output_transmittance_ALS << "transm_incanopy_z\t";
    for(int h = 0; h < 70; h++) output_transmittance_ALS << "transm_full_z\t";
    for(int h = 0; h < 70; h++) output_transmittance_ALS << "voxcanopy_z\t";
    for(int h = 0; h < 70; h++) output_transmittance_ALS << "voxcanopy_na_z\t";
    for(int h = 0; h < 70; h++) output_transmittance_ALS << "voxcanopy_empty_z\t";
    for(int h = 0; h < 70; h++) output_transmittance_ALS << "voxcanopy_filled_z\t";
    
    for(int d = 0; d < 70; d++) output_transmittance_ALS << "transm_nogaps_d\t";
    for(int d = 0; d < 70; d++) output_transmittance_ALS << "transm_full_d\t";
    for(int d = 0; d < 70; d++) output_transmittance_ALS << "voxna_d\t";
    for(int d = 0; d < 70; d++) output_transmittance_ALS << "voxempty_d\t" ;
    for(int d = 0; d < 70; d++) output_transmittance_ALS << "voxfilled_d\t";
    
    output_transmittance_ALS << "nb_aggregates\t";
    for(int bin = 0; bin < 80; bin++)  output_transmittance_ALS << "LAIhist\t";
    output_transmittance_ALS << endl;
    output_transmittance_ALS << "\t" << "\t";
    for(int i=0; i < 7; i++)
        for(int h = 0; h < 70; h++) output_transmittance_ALS << h << "\t";
    for(int i=0; i < 5; i++)
        for(int d = 0; d < 70; d++) output_transmittance_ALS << d << "\t";
    output_transmittance_ALS << "\t";
    for(int bin = 0; bin < 80; bin++) output_transmittance_ALS << bin << "\t";
    output_transmittance_ALS << endl;
    
    //Now the species headers
    output_species << "Iter";
    output_species10 << "Iter";
//    output_traits << "Iter\tTrait";
//    output_traits10 << "Iter\tTrait";
    output_biomass << "Iter";
    
    for(int spp = 1; spp < nbspp + 1; spp++){
        output_species  << "\t" << S[spp].s_name;
        output_species10 << "\t" << S[spp].s_name;
//        output_traits << "\t" << S[spp].s_name;
//        output_traits10 << "\t" << S[spp].s_name;
        output_biomass << "\t" << S[spp].s_name;
    }
    
    output_species << endl;
    output_species10 << endl;
//    output_traits << endl;
//    output_traits10 << endl;
    output_biomass << endl;
}


//##############################################
// Global ABC function: assesses the conservation of traits between input and output in TROLL
//##############################################
//! - for example, it may be that a particular species is more successful than expected from its relative frequency at the parameterized site, and thus its abundance will exceed the real abundance. This could then lead to important shifts in the overall community trait patterns between the trait pattern that is provided to TROLL and the one that is found in the simulated community
//! - There is a potentially important ecological question behind it, namely: to what extent do the trait distributions that we observe for seeds/seedlings/saplings (i.e. input from seedrain) differ from those of the mature community
void OutputABCConservationTraits(fstream& output_traitconservation){
    
    //Trait input/output variation
    int nb_trees_counted = 0;
    
    //Summary statistics for initial, random configuration (i.e. randomly drawn variance around trait means)
    float mu_random = 0.0, moment2_random = 0.0;
    
    float mu_height_varinput = 0.0, mu_CR_varinput = 0.0, mu_CD_varinput = 0.0, mu_P_varinput = 0.0, mu_N_varinput = 0.0, mu_LMA_varinput = 0.0, mu_wsg_varinput = 0.0, mu_dbhmax_varinput = 0.0;
    float mu_height_varoutput = 0.0, mu_CR_varoutput = 0.0, mu_CD_varoutput = 0.0, mu_P_varoutput = 0.0, mu_N_varoutput = 0.0, mu_LMA_varoutput = 0.0, mu_wsg_varoutput = 0.0,  mu_dbhmax_varoutput = 0.0;
    
    float moment2_height_varinput = 0.0, moment2_CR_varinput = 0.0, moment2_CD_varinput = 0.0, moment2_P_varinput = 0.0, moment2_N_varinput = 0.0, moment2_LMA_varinput = 0.0, moment2_wsg_varinput = 0.0, moment2_dbhmax_varinput = 0.0;
    float moment2_height_varoutput = 0.0, moment2_CR_varoutput = 0.0, moment2_CD_varoutput = 0.0, moment2_P_varoutput = 0.0, moment2_N_varoutput = 0.0, moment2_LMA_varoutput = 0.0, moment2_wsg_varoutput = 0.0,  moment2_dbhmax_varoutput = 0.0;
    
    //Means and 2nd moment for calculation of sd later on
    for(int s=0;s<sites;s++){
        if(T[s].t_age > 0 && T[s].t_dbh >= 0.1){
            int dev_rand = int(gsl_rng_uniform_int(gslrng,100000));
            
            nb_trees_counted++;
            mu_random += dev_rand;
            
            mu_height_varinput += log(d_intraspecific_height[dev_rand]);
            mu_CR_varinput += log(d_intraspecific_CR[dev_rand]);
            mu_CD_varinput += log(d_intraspecific_CD[dev_rand]);
            mu_P_varinput += log(d_intraspecific_P[dev_rand]);
            mu_N_varinput += log(d_intraspecific_N[dev_rand]);
            mu_LMA_varinput += log(d_intraspecific_LMA[dev_rand]);
            mu_dbhmax_varinput += log(d_intraspecific_dbhmax[dev_rand]);
            mu_wsg_varinput += log(d_intraspecific_wsg[dev_rand]);
            
            mu_height_varoutput += log(T[s].t_mult_height);
            mu_CR_varoutput += log(T[s].t_mult_CR);
            mu_CD_varoutput += log(T[s].t_mult_CD);
            mu_P_varoutput += log(T[s].t_mult_P);
            mu_N_varoutput += log(T[s].t_mult_N);
            mu_LMA_varoutput += log(T[s].t_mult_LMA);
            mu_dbhmax_varoutput += log(T[s].t_mult_dbhmax);
            mu_wsg_varoutput += log(T[s].t_dev_wsg);
            
            moment2_random += dev_rand;
            moment2_height_varinput += log(d_intraspecific_height[dev_rand]) * log(d_intraspecific_height[dev_rand]);
            moment2_CR_varinput += log(d_intraspecific_CR[dev_rand]) * log(d_intraspecific_CR[dev_rand]);
            moment2_CD_varinput += log(d_intraspecific_CD[dev_rand]) * log(d_intraspecific_CD[dev_rand]);
            moment2_P_varinput += log(d_intraspecific_P[dev_rand]) * log(d_intraspecific_P[dev_rand]);
            moment2_N_varinput += log(d_intraspecific_N[dev_rand]) * log(d_intraspecific_N[dev_rand]);
            moment2_LMA_varinput += log(d_intraspecific_LMA[dev_rand]) * log(d_intraspecific_LMA[dev_rand]);
            moment2_dbhmax_varinput += log(d_intraspecific_dbhmax[dev_rand]) * log(d_intraspecific_dbhmax[dev_rand]);
            moment2_wsg_varinput += log(d_intraspecific_wsg[dev_rand]) * log(d_intraspecific_wsg[dev_rand]);
            
            moment2_height_varoutput += log(T[s].t_mult_height) * log(T[s].t_mult_height);
            moment2_CR_varoutput += log(T[s].t_mult_CR) * log(T[s].t_mult_CR);
            moment2_CD_varoutput += log(T[s].t_mult_CD) * log(T[s].t_mult_CD);
            moment2_P_varoutput += log(T[s].t_mult_P) * log(T[s].t_mult_P);
            moment2_N_varoutput += log(T[s].t_mult_N) * log(T[s].t_mult_N);
            moment2_LMA_varoutput += log(T[s].t_mult_LMA) * log(T[s].t_mult_LMA);
            moment2_dbhmax_varoutput += log(T[s].t_mult_dbhmax) * log(T[s].t_mult_dbhmax);
            moment2_wsg_varoutput += log(T[s].t_dev_wsg) * log(T[s].t_dev_wsg);
        }
    }
    
    //Calculation of standard deviation
    float sd_random;
    
    float sd_height_varinput = 0.0, sd_CR_varinput = 0.0, sd_CD_varinput = 0.0, sd_P_varinput = 0.0, sd_N_varinput = 0.0, sd_LMA_varinput = 0.0, sd_wsg_varinput = 0.0, sd_dbhmax_varinput = 0.0;
    float sd_height_varoutput = 0.0, sd_CR_varoutput = 0.0, sd_CD_varoutput = 0.0, sd_P_varoutput = 0.0, sd_N_varoutput = 0.0, sd_LMA_varoutput = 0.0, sd_wsg_varoutput = 0.0,  sd_dbhmax_varoutput = 0.0;
    
    if(nb_trees_counted > 0){
        mu_random *= 1.0/float(nb_trees_counted);
        
        mu_height_varinput *= 1.0/float(nb_trees_counted);
        mu_CR_varinput *= 1.0/float(nb_trees_counted);
        mu_CD_varinput *= 1.0/float(nb_trees_counted);
        mu_P_varinput *= 1.0/float(nb_trees_counted);
        mu_N_varinput *= 1.0/float(nb_trees_counted);
        mu_LMA_varinput *= 1.0/float(nb_trees_counted);
        mu_wsg_varinput *= 1.0/float(nb_trees_counted);
        mu_dbhmax_varinput *= 1.0/float(nb_trees_counted);
        
        mu_height_varoutput *= 1.0/float(nb_trees_counted);
        mu_CR_varoutput *= 1.0/float(nb_trees_counted);
        mu_CD_varoutput *= 1.0/float(nb_trees_counted);
        mu_P_varoutput *= 1.0/float(nb_trees_counted);
        mu_N_varoutput *= 1.0/float(nb_trees_counted);
        mu_LMA_varoutput *= 1.0/float(nb_trees_counted);
        mu_dbhmax_varoutput *= 1.0/float(nb_trees_counted);
        mu_wsg_varoutput *= 1.0/float(nb_trees_counted);
        
        sd_random = sqrt(moment2_random/float(nb_trees_counted) - mu_random * mu_random);
        
        sd_height_varinput = sqrt(moment2_height_varinput/float(nb_trees_counted) - mu_height_varinput * mu_height_varinput);
        sd_CR_varinput = sqrt(moment2_CR_varinput/float(nb_trees_counted) - mu_CR_varinput * mu_CR_varinput);
        sd_CD_varinput = sqrt(moment2_CD_varinput/float(nb_trees_counted) - mu_CD_varinput * mu_CD_varinput);
        sd_P_varinput = sqrt(moment2_P_varinput/float(nb_trees_counted) - mu_P_varinput * mu_P_varinput);
        sd_N_varinput = sqrt(moment2_N_varinput/float(nb_trees_counted) - mu_N_varinput * mu_N_varinput);
        sd_LMA_varinput = sqrt(moment2_LMA_varinput/float(nb_trees_counted) - mu_LMA_varinput * mu_LMA_varinput);
        sd_wsg_varinput = sqrt(moment2_wsg_varinput/float(nb_trees_counted) - mu_wsg_varinput * mu_wsg_varinput);
        sd_dbhmax_varinput = sqrt(moment2_dbhmax_varinput/float(nb_trees_counted) - mu_dbhmax_varinput * mu_dbhmax_varinput);
        
        sd_height_varoutput = sqrt(moment2_height_varoutput/float(nb_trees_counted) - mu_height_varoutput * mu_height_varoutput);
        sd_CR_varoutput = sqrt(moment2_CR_varoutput/float(nb_trees_counted) - mu_CR_varoutput * mu_CR_varoutput);
        sd_CD_varoutput = sqrt(moment2_CD_varoutput/float(nb_trees_counted) - mu_CD_varoutput * mu_CD_varoutput);
        sd_P_varoutput = sqrt(moment2_P_varoutput/float(nb_trees_counted) - mu_P_varoutput * mu_P_varoutput);
        sd_N_varoutput = sqrt(moment2_N_varoutput/float(nb_trees_counted) - mu_N_varoutput * mu_N_varoutput);
        sd_LMA_varoutput = sqrt(moment2_LMA_varoutput/float(nb_trees_counted) - mu_LMA_varoutput * mu_LMA_varoutput);
        sd_wsg_varoutput = sqrt(moment2_wsg_varoutput/float(nb_trees_counted) - mu_wsg_varoutput * mu_wsg_varoutput);
        sd_dbhmax_varoutput = sqrt(moment2_dbhmax_varoutput/float(nb_trees_counted) - mu_dbhmax_varoutput * mu_dbhmax_varoutput);
    }
    else{
        sd_random = 0.0;
    }
    //Write to output file
    output_traitconservation << iter << "\t" << mu_random << "\t" << sd_random << "\t" <<  mu_height_varoutput << "\t" << sd_height_varoutput << "\t" << mu_CR_varoutput << "\t" << sd_CR_varoutput << "\t" << mu_CD_varoutput << "\t" << sd_CD_varoutput << "\t" << mu_P_varoutput << "\t" << sd_P_varoutput << "\t" << mu_N_varoutput << "\t" << sd_N_varoutput << "\t" << mu_LMA_varoutput << "\t" << sd_LMA_varoutput << "\t" << mu_wsg_varoutput << "\t" << sd_wsg_varoutput << "\t" << mu_dbhmax_varoutput << "\t" << sd_dbhmax_varoutput << "\t" << mu_height_varinput << "\t" << sd_height_varinput << "\t" << mu_CR_varinput << "\t" << sd_CR_varinput << "\t" << mu_CD_varinput << "\t" << sd_CD_varinput << "\t" << mu_P_varinput << "\t" << sd_P_varinput << "\t" << mu_N_varinput << "\t" << sd_N_varinput << "\t" << mu_LMA_varinput << "\t" << sd_LMA_varinput << "\t" << mu_wsg_varinput << "\t" << sd_wsg_varinput << "\t" << mu_dbhmax_varinput << "\t" << sd_dbhmax_varinput << "\t" << endl;
}

//##############################################
// Global ABC function: returns ABC ground outputs
//##############################################
//! - field measured summary statistics: total number of species, abundances > 10cm, >30cm (provided for convenience, information already included in distribution below), AGB
void OutputABC_ground(fstream& output_field){
    
    //Self-explanatory
    int NBspecies_realized10 = 0;
    int NBspecies = 0, NBspecies10 = 0;
    float Shannon = 0.0, Shannon10 = 0.0, Simpson = 0.0, Simpson10 = 0.0;
    float Abu = 0, Abu10 = 0, Abu30 = 0, Abu10_prev = 0, Abu30_prev = 0, Abu10_retained = 0, Abu30_retained = 0;
    float AGB = 0.0, AGB10 = 0.0, ba = 0.0, ba10 = 0.0, LoreyH = 0.0, LoreyH10 = 0.0;
    
    float mean_LMA = 0.0, mean_Nmass = 0.0, mean_Pmass = 0.0, mean_wsg = 0.0, mean_CR = 0.0;
    float mean_LMA10 = 0.0, mean_Nmass10 = 0.0, mean_Pmass10 = 0.0, mean_wsg10 = 0.0, mean_CR10 = 0.0;
    
    //This is just a check whether the initialized species are preserved in the model
    for(int spp=1;spp<=nbspp;spp++) if(S[spp].s_dbhmax_realized > 0.1) NBspecies_realized10++;
    //and calculate the number of species
    for(int spp = 0; spp < nbspp+1; spp++){
        abundances_species[spp] = 0;
        abundances_species10[spp] = 0;
    }
    //Compute summary statistics, but only over the respective area
    for(int r=row_start;r<row_end;r++){
        for(int c=col_start;c<col_end;c++){
            int s = c + r*cols;
            if(T[s].t_age > 0){
                Abu++;
                float dbh_tree = T[s].t_dbh;
                float dbh_track = T[s].t_dbh_previous;
                float height_tree = T[s].t_height;
                float ba_tree = dbh_tree * dbh_tree * 0.25 * PI;
                float AGBtree;
                AGBtree = 0.001 * T[s].CalcAGB(); // convert from kg to tons
                AGB += AGBtree;
                LoreyH += ba_tree * height_tree;
                ba += ba_tree;
                mean_LMA += T[s].t_LMA;
                mean_Nmass += T[s].t_Nmass;
                mean_Pmass += T[s].t_Pmass;
                mean_wsg += T[s].t_wsg;
                mean_CR += T[s].t_CR;
                
                int sp_lab = T[s].t_sp_lab;
                abundances_species[sp_lab]++;
                
                if(dbh_tree >= 0.1){
                    abundances_species10[sp_lab]++;
                    Abu10++;
                    LoreyH10 += ba_tree * height_tree;
                    ba10 += ba_tree;
                    AGB10 += AGBtree;
                
                    mean_LMA10 += T[s].t_LMA;
                    mean_Nmass10 += T[s].t_Nmass;
                    mean_Pmass10 += T[s].t_Pmass;
                    mean_wsg10 += T[s].t_wsg;
                    mean_CR10 += T[s].t_CR;
                    
                    if(dbh_tree >= 0.3) Abu30++;
                }
                if(dbh_track >= 0.1){
                    Abu10_prev++;
                    if(dbh_track >= 0.3) Abu30_prev++;
                }
            }
        }
    }
    
    //Divide means by abundances
    float inv_abu, inv_abu10;
    if(Abu > 0) inv_abu = 1.0/Abu;
    else inv_abu = 0.0;
    if(Abu10 > 0) inv_abu10 = 1.0/Abu10;
    else inv_abu10 = 0.0;
    
    mean_LMA *= inv_abu;
    mean_Nmass *= inv_abu;
    mean_Pmass *= inv_abu;
    mean_wsg *= inv_abu;
    mean_CR *= inv_abu;
    
    mean_LMA10 *= inv_abu10;
    mean_Nmass10 *= inv_abu10;
    mean_Pmass10 *= inv_abu10;
    mean_wsg10 *= inv_abu10;
    mean_CR10 *= inv_abu10;
    
    //Denominator of Lorey's height
    if(ba > 0.0) LoreyH *= 1.0/ba;
    if(ba10 > 0.0) LoreyH10 *= 1.0/ba10;
    
    //Abundance growth
    Abu10_retained = Abu10 - Abu10_prev;
    Abu30_retained = Abu30 - Abu30_prev;
    
    //Now calculate the first three orders of diversity
    for(int spp = 1; spp < nbspp+1; spp++){
        int abu_spp = abundances_species[spp];
        int abu_spp10 = abundances_species10[spp];
        
        if(abu_spp > 0){
            float prop_spp = float(abu_spp)/float(Abu);
            
            NBspecies++;
            Shannon -= prop_spp * log(prop_spp);
            Simpson += prop_spp * prop_spp;
        }
        
        if(abu_spp10 > 0){
            float prop_spp10 = float(abu_spp10)/float(Abu10);
            
            NBspecies10++;
            Shannon10 -= prop_spp10 * log(prop_spp10);
            Simpson10 += prop_spp10 * prop_spp10;
        }
    }
    
    //Standardize output metrics
    float isites_abc = 10000.0/float(sites_abc);
    AGB *= isites_abc;
    AGB10 *= isites_abc;
    Abu10 *= isites_abc;
    Abu30 *= isites_abc;
    Abu10_retained *= isites_abc;
    Abu30_retained *= isites_abc;
    ba *= isites_abc;
    ba10 *= isites_abc;
    
    //Now add the process metrics from moving averages
    float YearlyGPP = 0.0, YearlyLitterfall = 0.0, YearlyMortality = 0.0, YearlyTreefall = 0.0;
    float nb_years = 120.0 / float(iterperyear);
    float inb_years = 1.0 / nb_years;
    
    for(int i=0; i < 120; i++){
        YearlyGPP += GPP_MA[i];
        YearlyLitterfall += Litterfall_MA[i];
        YearlyMortality += Mortality_MA[i];
        YearlyTreefall += Treefall_MA[i];
    }
    
    YearlyGPP *= inb_years;
    YearlyLitterfall *= inb_years;
    YearlyMortality *= inb_years;
    YearlyTreefall *= inb_years;
    
    //Create DBH histogram, mean and sd
    int dbh_abc[50] = {0};
    float mean_dbh = 0.0;
    float sd_dbh = 0.0;
    float icount_dbh = 0.0;
    
    if(Abu10 > 1){
        icount_dbh = 1.0/float(Abu10);
        
        for(int r=row_start;r<row_end;r++){
            for(int c=col_start;c<col_end;c++){
                int s = c + r*cols;
                float dbh_tree = T[s].t_dbh;
                if(T[s].t_age > 0 && dbh_tree >= 0.1) {
                    mean_dbh += dbh_tree;
                    int dbh_bin = int(dbh_tree*20.0);
                    if(dbh_bin>49) dbh_bin = 49;
                    dbh_abc[dbh_bin]++;
                }
            }
        }
        mean_dbh *= icount_dbh;
        for(int r=row_start;r<row_end;r++){
            for(int c=col_start;c<col_end;c++){
                int s = c + r*cols;
                float dbh_tree = T[s].t_dbh;
                if(T[s].t_age > 0 && dbh_tree >= 0.1) {
                    sd_dbh += (dbh_tree - mean_dbh)*(dbh_tree - mean_dbh);
                }
            }
        }
        float icount_dbh_sd = 0.0;
        icount_dbh_sd = 1.0/float(Abu10-1);
        sd_dbh = sqrt(sd_dbh * icount_dbh_sd);
    }
    
    //Create DBH growth histogram, mean and sd / CHM analogous period and yearly values
    int dbhgrowth_abc[50] = {0};
    int dbhgrowth_abc_yearly[50] = {0};
    float mean_dbhgrowth = 0.0;
    float mean_dbhgrowth_yearly = 0.0;
    float sd_dbhgrowth = 0.0;
    float sd_dbhgrowth_yearly = 0.0;
    float icount_dbhgrowth = 0;
    
    //The dbhgrowth witherror variables also simulate errors in measurement, taken from Chave et al. 2004 (all given in cm). See also Réjou-Méchain 2017
    // this can be used to compare distributions with negative diameter growth
    // this is, however, empirical, and does not account for actual negative diameter growth, i.e. trees shrinking slightly under different environmental conditions etc.
    int dbhgrowth_witherror_abc[50] = {0};
    int dbhgrowth_witherror_abc_yearly[50] = {0};
    int dbhshrinkage_witherror_abc[50] = {0};
    int dbhshrinkage_witherror_abc_yearly[50] = {0};
    int count_dbhgrowth_witherror = 0;
    float icount_dbhgrowth_witherror = 0;
    
    if(Abu10_prev > 1){
        icount_dbhgrowth = 1.0/float(Abu10_prev);
        
        for(int r=row_start;r<row_end;r++){
            for(int c=col_start;c<col_end;c++){
                int s = c + r*cols;
                float dbh_previous = T[s].t_dbh_previous;
                //Errors taken from Chave et al. 2004 (all given in cm). See also Réjou-Méchain 2017
                // slight modification by assuming that measurement errors cannot go beyond a third of the diameter, e.g. for a stem of 10cm not be above or below 3.3 cm, and for a stem of 100cm not be below or above 33cm), also prevents negative diameters
                float sd1 = (0.0062 * dbh_previous * 100.0 + 0.0904)*0.01;
                float sd2 = 0.0464;
                
                float prob = gsl_rng_uniform(gslrng);
                float error;
                if(prob < 0.95) error = gsl_ran_gaussian(gslrng, sd1);
                else error = gsl_ran_gaussian(gslrng, sd2);
                
                float dbh_previous_witherror = fmaxf(dbh_previous + error, 0.66 * dbh_previous);
                dbh_previous_witherror = fminf(dbh_previous_witherror, 1.33 * dbh_previous);
                
                if(dbh_previous >= 0.1){
                    float dbh = T[s].t_dbh;
                    float dbh_growth =  dbh - dbh_previous;
                    float dbh_growth_yearly = dbh_growth * 12.0/float(chmchange_iter);
                    
                    mean_dbhgrowth += dbh_growth;
                    mean_dbhgrowth_yearly += dbh_growth_yearly;
                    int dbhgrowth_bin = int(dbh_growth * 250.0);              // with a limit at 50 bins, this implies maximum growth of 20cm (in census intervals of 10 years)
                    int dbhgrowth_bin_yearly = int(dbh_growth_yearly * 1000.0);       // with a limit at 50 bins, this implies that there is no further increase above 0.05m, i.e. maximum yearly growth is 5cm
                    
                    if(dbhgrowth_bin>=50) dbhgrowth_bin = 50-1;
                    if(dbhgrowth_bin_yearly>=50) dbhgrowth_bin_yearly = 50-1;
                    dbhgrowth_abc[dbhgrowth_bin]++;
                    dbhgrowth_abc_yearly[dbhgrowth_bin_yearly]++;
                }
                
                if(dbh_previous_witherror >= 0.1){
                    count_dbhgrowth_witherror++;
                    float dbh = T[s].t_dbh;
                    //Errors taken from Chave et al. 2004 (all given in cm). See also Réjou-Méchain 2017
                    // slight modification by assuming that measurement errors cannot go beyond a third of the diameter, e.g. for a stem of 10cm not be above or below 3.3 cm, and for a stem of 100cm not be below or above 33cm), also prevents negative diameters
                    float sd1 = (0.0062 * dbh_previous * 100.0 + 0.0904)*0.01;
                    float sd2 = 0.0464;
                    
                    float prob = gsl_rng_uniform(gslrng);
                    float error;
                    if(prob < 0.95) error = gsl_ran_gaussian(gslrng, sd1);
                    else error = gsl_ran_gaussian(gslrng, sd2);
                    
                    float dbh_witherror = fmaxf(dbh + error, 0.66 * dbh);
                    dbh_witherror = fminf(dbh_witherror, 1.33 * dbh);
                    
                    float dbh_growth_witherror =  dbh_witherror - dbh_previous_witherror;
                    float dbh_growth_yearly_witherror = dbh_growth_witherror * 12.0/float(chmchange_iter);
                    
                    if(dbh_growth_witherror >= 0.0){
                        int dbhgrowth_witherror_bin = int(dbh_growth_witherror * 250.0);              // with a limit at 50 bins, this implies maximum growth of 50cm (in census intervals of 10 years)
                        int dbhgrowth_witherror_bin_yearly = int(dbh_growth_yearly_witherror * 1000.0);       // with a limit at 50 bins, this implies that there is no further increase above 0.05m, i.e. maximum yearly growth is 5cm
                        
                        if(dbhgrowth_witherror_bin>=50) dbhgrowth_witherror_bin = 50-1;
                        if(dbhgrowth_witherror_bin_yearly>=50) dbhgrowth_witherror_bin_yearly = 50-1;
                        dbhgrowth_witherror_abc[dbhgrowth_witherror_bin]++;
                        dbhgrowth_witherror_abc_yearly[dbhgrowth_witherror_bin_yearly]++;
                    } else {
                        dbh_growth_witherror *= -1.0;
                        dbh_growth_yearly_witherror *= -1.0;
                        
                        int dbhgrowth_witherror_bin = int(dbh_growth_witherror * 250.0);              // with a limit at 50 bins, this implies maximum growth of 50cm (in census intervals of 10 years)
                        int dbhgrowth_witherror_bin_yearly = int(dbh_growth_yearly_witherror * 1000.0);       // with a limit at 50 bins, this implies that there is no further increase above 0.05m, i.e. maximum yearly growth is 5cm
                        
                        if(dbhgrowth_witherror_bin>=50) dbhgrowth_witherror_bin = 50-1;
                        if(dbhgrowth_witherror_bin_yearly>=50) dbhgrowth_witherror_bin_yearly = 50-1;
                        dbhshrinkage_witherror_abc[dbhgrowth_witherror_bin]++;
                        dbhshrinkage_witherror_abc_yearly[dbhgrowth_witherror_bin_yearly]++;
                    }
                }
            }
        }
        
        if(count_dbhgrowth_witherror > 0) icount_dbhgrowth_witherror = 1.0/float(count_dbhgrowth_witherror);
        else icount_dbhgrowth_witherror = 0.0;
        
        mean_dbhgrowth *= icount_dbhgrowth;
        mean_dbhgrowth_yearly *= icount_dbhgrowth;
        
        //Now standard deviation of dbh growth
        for(int r=row_start;r<row_end;r++){
            for(int c=col_start;c<col_end;c++){
                int s = c + r*cols;
                
                float dbh_previous = T[s].t_dbh_previous;
                
                if(dbh_previous >= 0.1){
                    float dbh_growth = T[s].t_dbh - dbh_previous;
                    float dbh_growth_yearly = dbh_growth * 12.0/float(chmchange_iter);
                    
                    sd_dbhgrowth += (dbh_growth - mean_dbhgrowth)*(dbh_growth - mean_dbhgrowth);
                    sd_dbhgrowth_yearly += (dbh_growth_yearly - mean_dbhgrowth_yearly)*(dbh_growth - mean_dbhgrowth_yearly);
                }
            }
        }
        
        float icount_dbhgrowth_sd = 0.0;
        icount_dbhgrowth_sd = 1.0/float(Abu10_prev-1);
        
        sd_dbhgrowth = sqrt(sd_dbhgrowth * icount_dbhgrowth_sd);
        sd_dbhgrowth_yearly = sqrt(sd_dbhgrowth_yearly * icount_dbhgrowth_sd);
    }
    
    // Ripley's K(r), transformed to L estimator through L(r) = sqrt(K/Pi) - r
//    float itrees_ripley = 0.0;
//    int area_ripley = cols * rows;
//    int sum_ripley[25] = {0};
//
//    if(Abu10 > 0){
//        int trees_ripley = Abu10;
//        itrees_ripley = 1.0/trees_ripley;
//
//        for(int r=row_start;r<row_end;r++){
//            for(int c=col_start;c<col_end;c++){
//                int site = c + r*cols;
//                if(T[site].t_age > 0 && T[site].t_dbh > 0.1){
//
//                    for(int r = 0; r < 25; r++){
//                        int t = r + 1;
//                        int t_squared = t * t;
//                        for(int site_compare = 0; site_compare < sites; site_compare++){
//                            if(T[site_compare].t_age > 0 && T[site_compare].t_dbh > 0.1 && site != site_compare){
//                                int row = site/cols;
//                                int col = site%cols;
//                                int row_compare = site_compare/cols;
//                                int col_compare = site_compare%cols;
//                                int dist_squared = (row - row_compare) * (row - row_compare) + (col - col_compare) * (col - col_compare);
//                                if(dist_squared < t_squared){
//                                    sum_ripley[r]++;
//                                }
//                            }
//                        }
//                    }
//                }
//            }
//        }
//    }
    
    //Write to file
    output_field << iter << "\t" << sites_abc << "\t" << NBspecies_realized10 << "\t" << NBspecies << "\t" << NBspecies10 << "\t" << Shannon << "\t" << Shannon10 << "\t" << Simpson << "\t" << Simpson10 << "\t" << Abu << "\t" << Abu10 << "\t" << Abu30 << "\t" << Abu10_retained << "\t" << Abu30_retained << "\t" << AGB << "\t" << AGB10 << "\t" << ba << "\t" << ba10 << "\t" << LoreyH << "\t" << LoreyH10 << "\t" << YearlyGPP << "\t" << YearlyLitterfall << "\t" << YearlyMortality << "\t" << YearlyTreefall << "\t" << mean_LMA << "\t" << mean_Nmass << "\t" << mean_Pmass << "\t" << mean_wsg << "\t" << mean_CR << "\t" << mean_LMA10 << "\t" << mean_Nmass10 << "\t" << mean_Pmass10 << "\t" << mean_wsg10 << "\t" << mean_CR10 << "\t" << mean_dbh << "\t" << sd_dbh;
    
    for(int d=0;d<50;d++){
        float density_DBH = float(dbh_abc[d])*icount_dbh;
        output_field << "\t" << density_DBH;
    }
    
    //Write to file
    output_field << "\t" << mean_dbhgrowth << "\t" << sd_dbhgrowth;
    
    for(int d=0;d<50;d++){
        float density_dbhgrowth = float(dbhgrowth_abc[d])*icount_dbhgrowth;
        output_field << "\t" << density_dbhgrowth;
    }
    
    output_field << "\t" << mean_dbhgrowth_yearly << "\t" << sd_dbhgrowth_yearly;
    
    for(int d=0;d<50;d++){
        float density_dbhgrowth_yearly = float(dbhgrowth_abc_yearly[d])*icount_dbhgrowth;
        output_field << "\t" << density_dbhgrowth_yearly;
    }
    
    for(int d=50-1;d>=0;d--){
        float density_dbhshrinkage_witherror = float(dbhshrinkage_witherror_abc[d])*icount_dbhgrowth_witherror;
        output_field << "\t" << density_dbhshrinkage_witherror;
    }
    
    for(int d=0;d<50;d++){
        float density_dbhgrowth_witherror = float(dbhgrowth_witherror_abc[d])*icount_dbhgrowth_witherror;
        output_field << "\t" << density_dbhgrowth_witherror;
    }
    
    for(int d=50-1;d>=0;d--){
        float density_dbhshrinkage_yearly_witherror = float(dbhshrinkage_witherror_abc_yearly[d])*icount_dbhgrowth_witherror;
        output_field << "\t" << density_dbhshrinkage_yearly_witherror;
    }

    for(int d=0;d<50;d++){
        float density_dbhgrowth_yearly_witherror = float(dbhgrowth_witherror_abc_yearly[d])*icount_dbhgrowth_witherror;
        output_field << "\t" << density_dbhgrowth_yearly_witherror;
    }
    
//    for(int r = 0; r < 25; r++){
//        int t = r + 1;
//        float K_ripley = float(area_ripley) * float(sum_ripley[r]) * itrees_ripley * itrees_ripley;
//        output_field << sqrt(K_ripley / PI) - t << "\t";
//    }
    
    output_field << endl;
}

//##############################################
// Global ABC function: returns ABC outputs for species
//##############################################
void OutputABC_species(fstream& output_species, fstream& output_species10,fstream& output_traits, fstream& output_traits10, fstream& output_biomass){
    
    //Empty the vectors
    for(int spp = 0; spp < nbspp+1; spp++){
        abundances_species[spp] = 0;
        abundances_species10[spp] = 0;
        biomass_species[spp] = 0.0;
        for(int trait = 0; trait < 10; trait++){
            traits_species[spp][trait] = 0.0;
            traits_species10[spp][trait] = 0.0;
        }
    }
    
    //Now calculate
    for(int r=row_start;r<row_end;r++){
        for(int c=col_start;c<col_end;c++){
            int s = c + r*cols;
            if(T[s].t_age > 0){
                //First abundance, then mean and standard deviation of the variation in the 5 traits (leaf level traits, wood density, crown radius), mean and standard deviation are calculated in one pass from sum of traits and sum of squares of traits
                int sp_lab = T[s].t_sp_lab;
                abundances_species[sp_lab]++;
                
                float agb_tree = 0.001 * T[s].CalcAGB(); // convert from kg to tons
                biomass_species[sp_lab] += agb_tree;

                float LMA = log(T[s].t_mult_LMA);
                float LMA2 = LMA * LMA;
                float Nmass = log(T[s].t_mult_N);
                float Nmass2 = Nmass * Nmass;
                float Pmass = log(T[s].t_mult_P);
                float Pmass2 = Pmass * Pmass;
                float wsg = T[s].t_dev_wsg;
                float wsg2 = wsg * wsg;
                float crown = log(T[s].t_mult_CR);
                float crown2 = crown * crown;
                
                traits_species[sp_lab][0] += LMA;
                traits_species[sp_lab][1] += LMA2;
                traits_species[sp_lab][2] += Nmass;
                traits_species[sp_lab][3] += Nmass2;
                traits_species[sp_lab][4] += Pmass;
                traits_species[sp_lab][5] += Pmass2;
                traits_species[sp_lab][6] += wsg;
                traits_species[sp_lab][7] += wsg2;
                traits_species[sp_lab][8] += crown;
                traits_species[sp_lab][9] += crown2;
                
                if(T[s].t_dbh >= 0.1){
                    abundances_species10[sp_lab]++;
                    
                    traits_species10[sp_lab][0] += LMA;
                    traits_species10[sp_lab][1] += LMA2;
                    traits_species10[sp_lab][2] += Nmass;
                    traits_species10[sp_lab][3] += Nmass2;
                    traits_species10[sp_lab][4] += Pmass;
                    traits_species10[sp_lab][5] += Pmass2;
                    traits_species10[sp_lab][6] += wsg;
                    traits_species10[sp_lab][7] += wsg2;
                    traits_species10[sp_lab][8] += crown;
                    traits_species10[sp_lab][9] += crown2;
                }
                
            }
        }
    }
    
    //Create a vector of traits
    vector<string> trait_names;
    
    trait_names.push_back("LMA");
    trait_names.push_back("LMA_sd");
    trait_names.push_back("Nmass");
    trait_names.push_back("Nmass_sd");
    trait_names.push_back("Pmass");
    trait_names.push_back("Pmass_sd");
    trait_names.push_back("wsg");
    trait_names.push_back("wsg_sd");
    trait_names.push_back("crown");
    trait_names.push_back("crown_sd");

    //Now calculate the means and sds properly
    for(int spp = 1; spp < nbspp+1; spp++){
        int abu = abundances_species[spp];
        int abu10 = abundances_species10[spp];
        float inv_abu, inv_abu10;
        if(abu > 0) inv_abu = 1.0/float(abu);
        else inv_abu = 0.0;
        if(abu10 > 0) inv_abu10 = 1.0/float(abu10);
        else inv_abu10 = 0.0;
        
        //First divide both quantities by the number of individuals
        for(int trait = 0; trait < 10; trait++){
            traits_species[spp][trait] *= inv_abu;
            traits_species10[spp][trait] *= inv_abu10;
        }
        
        //Then subtract the squared means from the standard deviations
        traits_species[spp][1] -= traits_species[spp][0] * traits_species[spp][0];
        traits_species[spp][3] -= traits_species[spp][2] * traits_species[spp][2];
        traits_species[spp][5] -= traits_species[spp][4] * traits_species[spp][4];
        traits_species[spp][7] -= traits_species[spp][6] * traits_species[spp][6];
        traits_species[spp][9] -= traits_species[spp][8] * traits_species[spp][8];
        
        traits_species10[spp][1] -= traits_species10[spp][0] * traits_species10[spp][0];
        traits_species10[spp][3] -= traits_species10[spp][2] * traits_species10[spp][2];
        traits_species10[spp][5] -= traits_species10[spp][4] * traits_species10[spp][4];
        traits_species10[spp][7] -= traits_species10[spp][6] * traits_species10[spp][6];
        traits_species10[spp][9] -= traits_species10[spp][8] * traits_species10[spp][8];
        
    }
    
    //Now create outputs
    output_species << iter;
    for(int spp = 1; spp < nbspp+1; spp++) output_species  << "\t" << abundances_species[spp];
    output_species << endl;
    
    output_species10 << iter;
    for(int spp = 1; spp < nbspp+1; spp++) output_species10  << "\t" << abundances_species10[spp];
    output_species10 << endl;
    
    output_biomass << iter;
    for(int spp = 1; spp < nbspp+1; spp++) output_biomass  << "\t" << biomass_species[spp];
    output_biomass << endl;
    
//    for(int trait = 0; trait < 10; trait++){
//
//        output_traits << iter << "\t" << trait_names[trait];
//        for(int spp = 1; spp < nbspp+1; spp++) output_traits  << "\t" << traits_species[spp][trait];
//        output_traits << endl;
//
//        output_traits10 << iter << "\t" << trait_names[trait];
//        for(int spp = 1; spp < nbspp+1; spp++) output_traits10  << "\t" << traits_species10[spp][trait];
//        output_traits10 << endl;
//    }
    
}

//##############################################
// Global function: returns ABC outputs for canopy height model (CHM)
//##############################################
void OutputABC_CHM(fstream& output_CHM, fstream& output_CHM_ALS){
    //Compute CHM changes
    for(int s = 0; s < sites; s++){
        chm_field_changes[s] = chm_field_previous[s] - chm_field_current[s];
        chm_field_changes_ALS[s] = chm_field_previous_ALS[s] - chm_field_current_ALS[s];
    }
    
    //Compute CHM distribution
    int chm_abc[70] = {0}, chm_abc_ALS[70] = {0};
    float mean_chm = 0.0, mean_chm_ALS = 0.0;
    float sd_chm = 0.0, sd_chm_ALS = 0.0;
    
    for(int r=row_start;r<row_end;r++){
        for(int c=col_start;c<col_end;c++){
            int s = c + r*cols;
            int height_chm = chm_field_current[s];
            mean_chm += float(height_chm);
            chm_abc[height_chm]++;
            int height_chm_ALS = chm_field_current_ALS[s];
            mean_chm_ALS += float(height_chm_ALS);
            chm_abc_ALS[height_chm_ALS]++;
        }
    }
    
    mean_chm *= isites_abc;
    mean_chm_ALS *= isites_abc;
    
    for(int r=row_start;r<row_end;r++){
        for(int c=col_start;c<col_end;c++){
            int s = c + r*cols;
            int height_chm = chm_field_current[s];
            sd_chm += (height_chm - mean_chm)*(height_chm - mean_chm);
            int height_chm_ALS = chm_field_current_ALS[s];
            sd_chm_ALS += (height_chm_ALS - mean_chm_ALS)*(height_chm_ALS - mean_chm_ALS);
        }
    }
    
    sd_chm = sqrt(sd_chm * isites_abc);
    sd_chm_ALS = sqrt(sd_chm_ALS * isites_abc);
    
    //Compute CHM change distribution
    int chmchange_abc[140] = {0}, chmchange_abc_ALS[140] = {0};
    float mean_chmchange = 0.0, mean_chmchange_ALS = 0.0;
    float sd_chmchange = 0.0, sd_chmchange_ALS = 0.0;
    
    for(int r=row_start;r<row_end;r++){
        for(int c=col_start;c<col_end;c++){
            int s = c + r*cols;
            int height_chmchange = chm_field_changes[s];
            mean_chmchange += float(height_chmchange);
            chmchange_abc[height_chmchange+70]++;
            int height_chmchange_ALS = chm_field_changes_ALS[s];
            mean_chmchange_ALS += float(height_chmchange_ALS);
            chmchange_abc_ALS[height_chmchange+70]++;
        }
    }
    
    mean_chmchange *= isites_abc;
    mean_chmchange_ALS *= isites_abc;
    
    for(int r=row_start;r<row_end;r++){
        for(int c=col_start;c<col_end;c++){
            int s = c + r*cols;
            int height_chmchange = chm_field_changes[s];
            sd_chmchange += (height_chmchange - mean_chmchange)*(height_chmchange - mean_chmchange);
            int height_chmchange_ALS = chm_field_changes_ALS[s];
            sd_chmchange_ALS += (height_chmchange_ALS - mean_chmchange_ALS)*(height_chmchange_ALS - mean_chmchange_ALS);
        }
    }
    
    sd_chmchange = sqrt(sd_chmchange * isites_abc);
    sd_chmchange_ALS = sqrt(sd_chmchange * isites_abc);
    
//    //! create variogram for both chmchange fields (final and change)
//
//    float chm_variogram[50] = {0.0}, chm_variogram_ALS[50] = {0.0};
//    int chm_variogram_nb[50] = {0};
//
//    float chmchange_variogram[50] = {0.0}, chmchange_variogram_ALS[50] = {0.0};
//    int chmchange_variogram_nb[50] = {0};
//
//    for(int r=row_start;r<row_end;r++){
//        for(int c=col_start;c<col_end;c++){
//            int height_canopy = chm_field_current[c + r * cols];
//            int height_canopychange = chm_field_changes[c + r * cols];
//            int height_canopy_ALS = chm_field_current_ALS[c + r * cols];
//            int height_canopychange_ALS = chm_field_changes_ALS[c + r * cols];
//
//            for(int r_compare=row_start;r_compare<row_end;r_compare++){
//                for(int c_compare=col_start;c_compare<col_end;c_compare++){
//                    //! only compare if you have not already compared
//                    if(r_compare > r && c_compare > c){
//                        int height_canopy_compare = chm_field_current[c_compare + r_compare * cols];
//                        int height_canopychange_compare = chm_field_changes[c_compare + r_compare * cols];
//                        int height_canopy_compare_ALS = chm_field_current_ALS[c_compare + r_compare * cols];
//                        int height_canopychange_compare_ALS = chm_field_changes_ALS[c_compare + r_compare * cols];
//
//                        int dist = int(sqrt(float((r_compare - r) * (r_compare - r) + (c_compare - c) * (c_compare - c))));
//
//                        //! only compute semivariance for distances < 50
//                        if(dist < 50){
//                            chm_variogram[dist] += float((height_canopy_compare - height_canopy) * (height_canopy_compare - height_canopy));
//                            chm_variogram_ALS[dist] += float((height_canopy_compare_ALS - height_canopy_ALS) * (height_canopy_compare_ALS - height_canopy_ALS));
//                            chm_variogram_nb[dist]++;
//
//                            chmchange_variogram[dist] += float((height_canopychange_compare - height_canopychange) * (height_canopychange_compare - height_canopychange));
//                            chmchange_variogram_ALS[dist] += float((height_canopychange_compare_ALS - height_canopychange_ALS) * (height_canopychange_compare_ALS - height_canopychange_ALS));
//                            chmchange_variogram_nb[dist]++;
//                        }
//
//                    }
//                }
//            }
//        }
//    }

    //Write to file
    output_CHM << iter << "\t" << sites_abc << "\t" << mean_chm << "\t" << sd_chm << "\t";
    
    for(int h=0;h<70;h++){
        float density_CHM = float(chm_abc[h])*isites_abc;
        output_CHM << density_CHM << "\t";
    }
    
    output_CHM << mean_chmchange << "\t" << sd_chmchange << "\t";
    
    for(int h=0;h<140;h++){
        float density_chmchange = float(chmchange_abc[h])*isites_abc;
        output_CHM << density_chmchange << "\t";
    }
    
    output_CHM << endl;
    output_CHM_ALS << iter << "\t" << sites_abc << "\t" << mean_chm_ALS << "\t" << sd_chm_ALS << "\t";
    
    for(int h=0;h<70;h++){
        float density_CHM = chm_abc_ALS[h]*isites_abc;
        output_CHM_ALS << density_CHM << "\t";
    }
    output_CHM_ALS << mean_chmchange_ALS << "\t" << sd_chmchange_ALS << "\t";
    
    for(int h=0;h<140;h++){
        float density_chmchange = chmchange_abc_ALS[h]*isites_abc;
        output_CHM_ALS << density_chmchange << "\t";
    }
    output_CHM_ALS << endl;
    //In the future: compute canopy extension (i.e. lateral growth, vertical growth etc.) to test model of Kellner & Asner 2014
}


//##############################################
// Global ABC function: ABC outputs
//##############################################
//! - this function creates various transmittance and lidar metrics, from the LAI field and the simulated lidar
//! - the output variables are: avg transmittance per layer within all voxels of that layer (i.e. transmittance_full), only within voxels of that layer that are also inside the canopy (i.e. transmittance_incanopy, voxels below the CHM, if there is a gap with an average canopy height of 3m for example, then voxelsat 10m won't be counted for the transmittance avg at 10m), and transmittance only in filled voxes (i.e. only voxels with leaves, transmittance_nogaps)
//! - additional metrics are the total number of voxels that have been considered for the averages
//! - all metrics will be computed normalized to the ground (suffix z) and normalized to the canopy (suffix d), and both for the actual 3D canopy (no additional suffix) and a simulated lidar (additional suffix ALS)
//! - !!!: TODO, detailed documentation
void OutputABC_transmittance(fstream& output_transmittance, fstream& output_transmittance_ALS){
    
    //Compute height normalized metrics (z stands for height dimension) from it, both directly and with ALS simulation
    // filled and empty voxels are only taken within the canopy
    float transmittance_nogaps_z[70] = {0.0}, transmittance_nogaps_zALS[70] = {0.0};
    float transmittance_incanopy_z[70] = {0.0}, transmittance_incanopy_zALS[70] = {0.0};
    float transmittance_full_z[70] = {0.0}, transmittance_full_zALS[70] = {0.0};
    int voxcrown[70] = {0};
    int voxcanopy_z[70] = {0}, voxcanopy_zALS[70] = {0};
    int voxcanopy_empty_z[70] = {0}, voxcanopy_empty_zALS[70] = {0};
    int voxcanopy_filled_z[70] = {0}, voxcanopy_filled_zALS[70] = {0};
    int voxcanopy_na_z[70] = {0}, voxcanopy_na_zALS[70] = {0};
    
    //Calculate the volume filled by crowns (for packing densities)
    // to be consistent with other estimates, we do not only use leaf-filled area, but the whole area used up by the crown (even when overlapping)
    for(int site = 0; site < sites; site++){
        if(T[site].t_age > 0){
            int row_center = site/cols;
            int col_center = site%cols;
            
            AddCrownVolumeLayer(row_center, col_center, T[site].t_height, T[site].t_CR, T[site].t_CD, voxcrown);
        }
    }
    
    //Compute the voxels for heights greater 2 separately, as the lowest layer in TROLL can be a bit difficult to interpret (lots of seedlings by default)
    int voxcrown_total = voxcrown[0] + voxcrown[1];
    int voxcrown_greater2 = 0;
    
    for(int h = 2; h < 70; h++){
        voxcrown_total += voxcrown[h];
        voxcrown_greater2 += voxcrown[h];
    }
    
    //Update statistics based on 3D fields, including the simulated transmittance field
    for(int h = min(70, HEIGHT)-1; h >= 0; h--){
        for(int r=row_start;r<row_end;r++){
            for(int c=col_start;c<col_end;c++){
                int site = c + r * cols;
                int height_canopy = chm_field_current[site];
                int height_canopy_ALS = chm_field_current_ALS[site];
                
                float transmittance = transmittance_direct[h][site];
                float transmittanceALS = transmittance_simulatedALS[h][site];
                
                if(h <= height_canopy){
                    //Without ALS simulation, "real"
                    if(transmittance < 0.0){
                        voxcanopy_na_z[h]++;
                    } else {
                        if(transmittance == 1.0){
                            voxcanopy_empty_z[h]++;
                        } else {
                            voxcanopy_filled_z[h]++;
                            transmittance_nogaps_z[h] += transmittance;
                        }
                        transmittance_incanopy_z[h] += transmittance;
                        voxcanopy_z[h]++;
                    }
                    //From ALS simulation
                }
                
                if(h <= height_canopy_ALS){
                    if(transmittanceALS < 0.0){
                        voxcanopy_na_zALS[h]++;
                    } else {
                        if(transmittanceALS == 1.0){
                            voxcanopy_empty_zALS[h]++;
                        } else {
                            voxcanopy_filled_zALS[h]++;
                            transmittance_nogaps_zALS[h] += transmittanceALS;
                        }
                        
                        transmittance_incanopy_zALS[h] += transmittanceALS;
                        voxcanopy_zALS[h]++;
                        
                    }
                }
            }
        }
        
        //Now calculate the mean
        if(voxcanopy_filled_z[h] > 0) transmittance_nogaps_z[h] *= 1.0/float(voxcanopy_filled_z[h]);
        else transmittance_nogaps_z[h] = -1.0;
        if((voxcanopy_filled_z[h] + voxcanopy_empty_z[h]) > 0) transmittance_incanopy_z[h] *= 1.0/float(voxcanopy_filled_z[h] + voxcanopy_empty_z[h]);
        else transmittance_incanopy_z[h] = -1.0;
        
        if(voxcanopy_filled_zALS[h] > 0) transmittance_nogaps_zALS[h] *= 1.0/float(voxcanopy_filled_zALS[h]);
        else transmittance_nogaps_zALS[h] = -1.0;
        if((voxcanopy_filled_zALS[h] + voxcanopy_empty_zALS[h]) > 0) transmittance_incanopy_zALS[h] *= 1.0/float(voxcanopy_filled_zALS[h] + voxcanopy_empty_zALS[h]);
        else transmittance_incanopy_zALS[h] = -1.0;
        
        //Now the full LAI profile, including non-canopy areas
        int voxeltotal = 0;
        
        for(int r=row_start;r<row_end;r++){
            for(int c=col_start;c<col_end;c++){
                int site = c + r * cols;
                
                float transmittance = transmittance_direct[h][site];
                float transmittanceALS = transmittance_simulatedALS[h][site];
                
                if(transmittance < 0.0) transmittance_full_z[h] += transmittance_incanopy_z[h];
                else transmittance_full_z[h] += transmittance;
                
                if(transmittanceALS < 0.0) transmittance_full_zALS[h] += transmittance_incanopy_zALS[h];
                else transmittance_full_zALS[h] += transmittanceALS;
                
                voxeltotal++;
                
            }
        }
        
        if(voxeltotal > 0){
            transmittance_full_z[h] *= 1.0/float(voxeltotal);
            transmittance_full_zALS[h] *= 1.0/float(voxeltotal);
        } else {
            transmittance_full_z[h] = -1.0;
            transmittance_full_zALS[h] = -1.0;
        }
    }
    
    //Now compute metrics normalized with regard to top of canopy (d for depth)
    float transmittance_nogaps_d[70] = {0.0}, transmittance_nogaps_dALS[70] = {0.0};
    float transmittance_full_d[70] = {0.0}, transmittance_full_dALS[70] = {0.0};
    int voxempty_d[70] = {0}, voxempty_dALS[70] = {0};
    int voxfilled_d[70] = {0}, voxfilled_dALS[70] = {0};
    int voxna_d[70] = {0}, voxna_dALS[70] = {0};

    for(int r=row_start;r<row_end;r++){
        for(int c=col_start;c<col_end;c++){
            int site = c + r * cols;
            int height_canopy = chm_field_current[site];
            int height_canopy_ALS = chm_field_current_ALS[site];
            
            for(int d = 0; d <= height_canopy; d++){
                float transmittance = transmittance_direct[height_canopy - d][site];
                
                if(transmittance < 0.0){
                    voxna_d[d]++;
                }
                else{
                    if(transmittance == 1.0){
                        voxempty_d[d]++;
                    }
                    else{
                        voxfilled_d[d]++;
                        transmittance_nogaps_d[d] += transmittance;
                    }
                    transmittance_full_d[d] += transmittance;
                }
            }
            
            for(int d = 0; d <= height_canopy_ALS; d++){
                float transmittanceALS = transmittance_simulatedALS[height_canopy_ALS - d][site];
                
                if(transmittanceALS < 0.0){
                    voxna_dALS[d]++;
                } else {
                    if(transmittanceALS == 1.0){
                        voxempty_dALS[d]++;
                    } else {
                        voxfilled_dALS[d]++;
                        transmittance_nogaps_dALS[d] += transmittanceALS;
                    }
                    transmittance_full_dALS[d] += transmittanceALS;
                }
            }
        }
    }
    
    for(int d = 0; d < 70; d++){
        if(voxfilled_d[d] > 0) transmittance_nogaps_d[d] *= 1.0/float(voxfilled_d[d]);
        else transmittance_nogaps_d[d] = -1.0;
        
        int voxnona = voxfilled_d[d] + voxempty_d[d];
        if(voxnona > 0) transmittance_full_d[d] *= 1.0/float(voxnona);
        else transmittance_full_d[d] = -1.0;
        
        if(voxfilled_dALS[d] > 0) transmittance_nogaps_dALS[d] *= 1.0/float(voxfilled_dALS[d]);
        else transmittance_nogaps_dALS[d] = -1.0;
        
        int voxnonaALS = voxfilled_dALS[d] + voxempty_dALS[d];
        if(voxnonaALS > 0) transmittance_full_dALS[d] *= 1.0/float(voxnonaALS);
        else transmittance_full_dALS[d] = -1.0;
    }
    
    //Finally we create PAI distributions, similar to efforts to estimate PAI from lidar simulations (cf. Greg's work)
    // interpretation outside of an ABC context is a bit problematic, since we have many NA values that need to be imputated (otherwise PAI estimate is biased downwards), and since mean(log(x)) != log(mean(x))
    // we fill up voxels within canopy with mean canopy layer value, this decreases variance, but it does so for both empirical and simulated distributions, and the effect can be investigated given that we also have the direct measurements form LAI3D field
    // furthermore, the canopy height will probably have a stronger effect on the distribution of PAI values than local variation within one layer
    // as above, we will calculate the actual distribution and the ALS-inferred one
    int stepsize = 10;
    int PAIhist[80] = {0}, PAIhist_ALS[80] = {0};  // for values going from 0 to 20, anything beyond is put into the 20 bin
    int nb_aggregates = 0;
    
    for(int r=row_start;r<row_end;r+=stepsize){
        for(int c=col_start;c<col_end;c+=stepsize){
            float PAIcolumn = 0.0, PAIcolumn_ALS = 0.0;
            nb_aggregates++;
            
            //Loop over the whole canopy except for 0 height where there is no transmittance value
            for(int h = HEIGHT; h > 0; h--){
                int nbvoxels = 0;
                float transmittance_avg = 0.0, transmittance_avgALS = 0.0;

                for(int r_avg=r;r_avg<r+stepsize;r_avg++){
                    for(int c_avg=c;c_avg<c+stepsize;c_avg++){
                        
                        if(r_avg >= row_start && r_avg < row_end && c_avg >= col_start && c_avg < col_end){
                            int site_avg = c_avg + r_avg * cols;
                            float transmittance = transmittance_direct[h][site_avg];
                            float transmittanceALS = transmittance_simulatedALS[h][site_avg];
                            
                            if(transmittance < 0.0) transmittance_avg += transmittance_incanopy_z[h];
                            else transmittance_avg += transmittance;
                            if(transmittanceALS < 0.0) transmittance_avgALS += transmittance_incanopy_zALS[h];
                            else transmittance_avgALS += transmittanceALS;
                            
                            nbvoxels++;
                        }
                    }
                }
                if(nbvoxels > 0){
                    if(transmittance_avg >= 0.0){
                        transmittance_avg *= 1.0/float(nbvoxels);
                        float PAI = -log(transmittance_avg)/klight;
                        PAIcolumn += PAI;
                    }
                    if(transmittance_avgALS >= 0.0){
                        transmittance_avgALS *= 1.0/float(nbvoxels);
                        float PAI_ALS = -log(transmittance_avgALS)/klight;
                        PAIcolumn_ALS += PAI_ALS;
                    }
                }
            }
            //We bin in bins of 0.25 LAI difference
            int PAIbin = min(int(4.0*PAIcolumn),79);
            int PAIbin_ALS = min(int(4.0*PAIcolumn_ALS),79);
            PAIhist[PAIbin]++;
            PAIhist_ALS[PAIbin_ALS]++;
        }
    }
    
    //Calculate summary statistics for crown packing analysis, i.e. the crown volume per voxel, average per layer and canopy height
    // first compute maxheight
    int height_max = 0;
    for(int r=row_start;r<row_end;r++){
        for(int c=col_start;c<col_end;c++){
            int site = c + r * cols;
            int height_canopy = chm_field_current[site];
            if(height_max < height_canopy) height_max = height_canopy;
        }
    }
   
    // number of voxels to consider
    int voxmaxheight_total = height_max * sites_abc, voxmaxheight_greater2 = (height_max - 2) * sites_abc;
    int voxcanopy_total = 0, voxcanopy_greater2 = 0;
    int voxcanopy_filled_total = 0, voxcanopy_filled_greater2 = 0;
    
    voxcanopy_total += voxcanopy_z[0] + voxcanopy_z[1];
    voxcanopy_filled_total += voxcanopy_filled_z[0] + voxcanopy_filled_z[1];
    
    for(int h = 2; h < 70; h++){
        voxcanopy_total += voxcanopy_z[h];
        voxcanopy_greater2 += voxcanopy_z[h];
        voxcanopy_filled_total += voxcanopy_filled_z[h];
        voxcanopy_filled_greater2 += voxcanopy_filled_z[h];
    }
    
    //Write to file
    output_transmittance << iter << "\t" << sites_abc << "\t";
    
    //Summary statistics
    output_transmittance << height_max << "\t" << voxcanopy_total << "\t" << voxmaxheight_total << "\t" << voxcanopy_filled_total << "\t" << voxcanopy_greater2 << "\t" << voxmaxheight_greater2 << "\t" << voxcanopy_filled_greater2 << "\t" << voxcrown_total << "\t" << voxcrown_greater2 << "\t";
    
    //Now the more detailed metrics
    // from the ground upwards
    for(int h = 0; h < 70; h++) output_transmittance << voxcrown[h] << "\t";
    for(int h = 0; h < 70; h++) output_transmittance << transmittance_nogaps_z[h] << "\t";
    for(int h = 0; h < 70; h++) output_transmittance << transmittance_incanopy_z[h] << "\t";
    for(int h = 0; h < 70; h++) output_transmittance << transmittance_full_z[h] << "\t";
    for(int h = 0; h < 70; h++) output_transmittance << voxcanopy_z[h] << "\t";
    for(int h = 0; h < 70; h++) output_transmittance << voxcanopy_na_z[h] << "\t";
    for(int h = 0; h < 70; h++) output_transmittance << voxcanopy_empty_z[h] << "\t";
    for(int h = 0; h < 70; h++) output_transmittance << voxcanopy_filled_z[h] << "\t";
    
    //From the canopy top downwards
    for(int d = 0; d < 70; d++) output_transmittance << transmittance_nogaps_d[d] << "\t";
    for(int d = 0; d < 70; d++) output_transmittance << transmittance_full_d[d] << "\t";
    for(int d = 0; d < 70; d++) output_transmittance << voxna_d[d] << "\t";
    for(int d = 0; d < 70; d++) output_transmittance << voxempty_d[d] << "\t";
    for(int d = 0; d < 70; d++) output_transmittance << voxfilled_d[d] << "\t";
    
    output_transmittance << nb_aggregates << "\t";
    
    for(int bin = 0; bin < 80; bin++){
        if(nb_aggregates > 0) output_transmittance << PAIhist[bin]/float(nb_aggregates) << "\t";
        else output_transmittance << "NA\t";
    }
    
    output_transmittance << endl;
    
    //Same as before, but for the simulated ALS scan
    output_transmittance_ALS << iter << "\t" << sites_abc << "\t";
    
    for(int h = 0; h < 70; h++) output_transmittance_ALS << transmittance_nogaps_zALS[h] << "\t";
    for(int h = 0; h < 70; h++) output_transmittance_ALS << transmittance_incanopy_zALS[h] << "\t";
    for(int h = 0; h < 70; h++) output_transmittance_ALS << transmittance_full_zALS[h] << "\t";
    for(int h = 0; h < 70; h++) output_transmittance_ALS << voxcanopy_zALS[h] << "\t";
    for(int h = 0; h < 70; h++) output_transmittance_ALS << voxcanopy_na_zALS[h] << "\t";
    for(int h = 0; h < 70; h++) output_transmittance_ALS << voxcanopy_empty_zALS[h] << "\t";
    for(int h = 0; h < 70; h++) output_transmittance_ALS << voxcanopy_filled_zALS[h] << "\t";
    
    for(int d = 0; d < 70; d++) output_transmittance_ALS << transmittance_nogaps_dALS[d] << "\t";
    for(int d = 0; d < 70; d++) output_transmittance_ALS << transmittance_full_dALS[d] << "\t";
    for(int d = 0; d < 70; d++) output_transmittance_ALS << voxna_dALS[d] << "\t";
    for(int d = 0; d < 70; d++) output_transmittance_ALS << voxempty_dALS[d] << "\t";
    for(int d = 0; d < 70; d++) output_transmittance_ALS << voxfilled_dALS[d] << "\t";
    
    output_transmittance_ALS << nb_aggregates << "\t";
    
    for(int bin = 0; bin < 80; bin++){
        if(nb_aggregates > 0) output_transmittance_ALS << PAIhist_ALS[bin]/float(nb_aggregates) << "\t";
        else output_transmittance_ALS << "NA\t";
    }
    
    output_transmittance_ALS << endl;
}
#endif


#ifdef MPI
// MPI Routines

//##############################################
// Global MPI function: Communication of border fields in the parallel version of the code
//##############################################
//! - Only if the MPI option has been enabled
void MPI_ShareSeed(unsigned char **c, int n) {
    
    MPI_Status status;
    
    if(p_rank == size-1) MPI_Sendrecv(c[0],n,MPI_UNSIGNED_CHAR,size-2,0,c[3],n,MPI_UNSIGNED_CHAR,0,0,MPI_COMM_WORLD,&status);
    if(p_rank == 0) MPI_Sendrecv(c[0],n,MPI_UNSIGNED_CHAR,size-1,0,c[3],n,MPI_UNSIGNED_CHAR,1,0,MPI_COMM_WORLD,&status);
    if((p_rank) && (p_rank < size-1)) MPI_Sendrecv(c[0],n,MPI_UNSIGNED_CHAR,p_rank-1,0,c[3],n,MPI_UNSIGNED_CHAR,p_rank+1,0,MPI_COMM_WORLD,&status);
    
    if(p_rank == 0) MPI_Sendrecv(c[1],n,MPI_UNSIGNED_CHAR,1,1,c[2],n,MPI_UNSIGNED_CHAR,size-1,1,MPI_COMM_WORLD,&status);
    if(p_rank == size-1) MPI_Sendrecv(c[1],n,MPI_UNSIGNED_CHAR,0,1,c[2],n,MPI_UNSIGNED_CHAR,size-2,1,MPI_COMM_WORLD,&status);
    if((p_rank) && (p_rank < size-1)) MPI_Sendrecv(c[1],n,MPI_UNSIGNED_CHAR,p_rank+1,1,c[2],n,MPI_UNSIGNED_CHAR,p_rank-1,1,MPI_COMM_WORLD,&status);
}

//##############################################
// Global MPI function: Communication of fields
//##############################################
void MPI_ShareField(unsigned short **cl, unsigned short ***cp, int n) {
    
    MPI_Status status;
    for(int h=0;h<(HEIGHT+1);h++) {
        if(p_rank == 0) MPI_Sendrecv(cl[h],n,MPI_UNSIGNED_SHORT,size-1,h,cp[1][h],n,MPI_UNSIGNED_SHORT,1,h,MPI_COMM_WORLD,&status);
        if(p_rank == size-1) MPI_Sendrecv(cl[h],n,MPI_UNSIGNED_SHORT,size-2,h,cp[1][h],n,MPI_UNSIGNED_SHORT,0,h,MPI_COMM_WORLD,&status);
        if((p_rank) && (p_rank < size-1)) MPI_Sendrecv(cl[h],n,MPI_UNSIGNED_SHORT,p_rank-1,h,cp[1][h],n,MPI_UNSIGNED_SHORT,p_rank+1,h,MPI_COMM_WORLD,&status);
        
        if(p_rank == 0) MPI_Sendrecv(cl[h]+sites,n,MPI_UNSIGNED_SHORT,1,h+HEIGHT,cp[0][h],n,MPI_UNSIGNED_SHORT,size-1,h+HEIGHT,MPI_COMM_WORLD,&status);
        if(p_rank == size-1) MPI_Sendrecv(cl[h]+sites,n,MPI_UNSIGNED_SHORT,0,h+HEIGHT,cp[0][h],n,MPI_UNSIGNED_SHORT,size-2,h+HEIGHT,MPI_COMM_WORLD,&status);
        if((p_rank) && (p_rank < size-1)) MPI_Sendrecv(cl[h]+sites,n,MPI_UNSIGNED_SHORT,p_rank+1,h+HEIGHT,cp[0][h],n,MPI_UNSIGNED_SHORT,p_rank-1,h+HEIGHT,MPI_COMM_WORLD,&status);
    }
}

//##############################################
// Global MPI function: Communication of treefalls
//##############################################
void MPI_ShareTreefall(unsigned short **c, int n) {
    
    MPI_Status status;
    if(p_rank == 0) MPI_Sendrecv(c[0],n,MPI_UNSIGNED_SHORT,size-1,0,c[2],n,MPI_UNSIGNED_SHORT,1,0,MPI_COMM_WORLD,&status);
    if(p_rank == size-1) MPI_Sendrecv(c[0],n,MPI_UNSIGNED_SHORT,size-2,0,c[2],n,MPI_UNSIGNED_SHORT,0,0,MPI_COMM_WORLD,&status);
    if((p_rank) && (p_rank < size-1)) MPI_Sendrecv(c[0],n,MPI_UNSIGNED_SHORT,p_rank-1,0,c[2],n,MPI_UNSIGNED_SHORT,p_rank+1,0,MPI_COMM_WORLD,&status);
    
    if(p_rank == 0) MPI_Sendrecv(c[0]+2*n,n,MPI_UNSIGNED_SHORT,1,1,c[1],n,MPI_UNSIGNED_SHORT,size-1,1,MPI_COMM_WORLD,&status);
    if(p_rank == size-1) MPI_Sendrecv(c[0]+2*n,n,MPI_UNSIGNED_SHORT,0,1,c[1],n,MPI_UNSIGNED_SHORT,size-2,1,MPI_COMM_WORLD,&status);
    if((p_rank) && (p_rank < size-1)) MPI_Sendrecv(c[0]+2*n,n,MPI_UNSIGNED_SHORT,p_rank+1,1,c[1],n,MPI_UNSIGNED_SHORT,p_rank-1,1,MPI_COMM_WORLD,&status);
}
#endif

//! Close outputs
void CloseOutputs(){
    output_info.close();
    output_info.clear();
    
    for(int i = 0; i < 3; i++){
        output_basic[i].close();
        output_basic[i].clear();
    }
    for(int i = 0; i < 9; i++){
        output_extended[i].close();
        output_extended[i].clear();
    }

#ifdef Output_ABC
    for(int i = 0; i < 11; i++){
        output_abc[i].close();
        output_abc[i].clear();
    }
#endif
#ifdef WATER
    for(int i = 0; i < 10; i++){
        output_water[i].close();
        output_water[i].clear();
    }
#endif
#ifdef TRACK_INDIVIDUALS
    for(int i = 0; i < 3; i++){
        output_track[i].close();
        output_track[i].clear();
    }
#endif
}

//!  Free dynamic memory
void FreeMem () {
    delete [] nbdbh;
    delete [] layer;
    delete [] SPECIES_GERM;
#ifdef WATER
    delete [] site_DCELL;
#endif
    for(int site=0; site < sites; site++) delete [] SPECIES_SEEDS[site];
    delete [] SPECIES_SEEDS;
    delete [] p_seed;
    delete [] n_seed;
    delete [] p_species;
    delete [] n_species;
    
    if(_SEEDTRADEOFF || _NDD) delete [] PROB_S;
    for (int h=0; h<(HEIGHT+1); h++) delete [] LAI3D[h];
    delete [] LAI3D;

    for (int i=0; i<3; i++) delete [] Thurt[i];

#ifdef Output_ABC
    delete [] chm_field_previous;
    delete [] chm_field_previous_ALS;
    delete [] chm_field_current;
    delete [] chm_field_current_ALS;
    delete [] chm_field_changes;
    
    for (int h=0; h<(HEIGHT+1); h++) {
        delete [] transmittance_simulatedALS[h];
        delete [] transmittance_direct[h];
        delete [] transmittance_simulatedALS_sampling[h];
    }
    
    delete [] transmittance_simulatedALS;
    delete [] transmittance_direct;
    delete [] transmittance_simulatedALS_sampling;
    
    delete [] abundances_species;
    delete [] abundances_species10;
    delete [] biomass_species;
    
    for (int spp = 0; spp < (nbspp+1); spp++) {
        delete [] traits_species[spp];
        delete [] traits_species10[spp];
    }
    delete [] traits_species;
    delete [] traits_species10;
    
#endif
    delete [] LookUp_T;
    delete [] LookUp_KmT;
    delete [] LookUp_VPD;
    delete [] LookUp_flux_absorption;
    delete [] LookUp_flux;
    delete [] LookUp_Rday;
    delete [] LookUp_JmaxT;
    delete [] LookUp_Rstem;
    delete [] LookUp_GammaT;
    delete [] LookUp_Rnight;
    delete [] LookUp_VcmaxT;
}<|MERGE_RESOLUTION|>--- conflicted
+++ resolved
@@ -1,8 +1,4 @@
 // [[Rcpp::depends(RcppGSL)]]
-<<<<<<< HEAD
-#include <RcppGSL.h>
-=======
->>>>>>> 98ca653f
 #include <Rcpp.h>
 #include <RcppGSL.h>
 using namespace Rcpp;   // is there not a potential problem with "using namespace std;" below, cf. example of namespace collision at: https://coliru.stacked-crooked.com/a/578f9934725ffd90, maybe they don't overlap here, but still, would be good to discuss!
