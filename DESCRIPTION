--- conflicted
+++ resolved
@@ -25,14 +25,9 @@
     doSNOW (>= 1.0.19),
     foreach (>= 1.5.1),
     iterators (>= 1.0.13),
-<<<<<<< HEAD
-    Rcpp (>= 1.0.6),
-    RcppGSL
-=======
     tidyr,
     Rcpp (>= 1.0.6),
     RcppGSL (>= 0.3.10)
->>>>>>> 98ca653f
 Suggests:
     markdown,
     knitr,
