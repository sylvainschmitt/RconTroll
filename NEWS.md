<<<<<<< HEAD
# rcontroll 0.1.0.9062

-   fixes after CRAN 2nd submission (see cran-comments.md)

# rcontroll 0.1.0.9064

- replace `sprintf` to `snprintf` with `sizeof()` argument

# rcontroll 0.1.0.9063

-   removing `terra` reading NETcdf from climate vignette in macOS

# rcontroll 0.1.0.9062

-   clang support
-   REMINDER use valgrind for segfault : R -d "valgrind -s" -e 'rcontroll::troll(name = "test",global = rcontroll::generate_parameters(cols = 100, rows = 100,iterperyear = 12, nbiter = 12 \* 1),species = rcontroll::TROLLv3_species,climate = rcontroll::TROLLv3_climatedaytime12,daily = rcontroll::TROLLv3_daytimevar,verbose = TRUE)'
>>>>>>> 251ca502da8c167be73d0b648030a1d44a12dd2a

# rcontroll 0.1.0.9061

-   fixed NEWS after CRAN 1st submission
-   removing dubious URL after CRAN 1st submission

# rcontroll 0.1.0.9060

-   fixing win-build notes (wrong link & typo)
-   dontrun troll example because \>10s
-   reducing era5 data in climate vignette to reduce package size (\<100MB)
-   removing worflow spatial figure to reduce size

# rcontroll 0.1.0.9059

-   cover fix 1
-   removed RcppGSL
-   badges added
-   climate vignette typos

# rcontroll 0.1.0.9058

-   including PR #39
-   Guillaume's dev (configure, seed, lidar iter 0, CI)
-   Reject `inmemory` option
-   Cleaning code
-   Adding test (covr\>80%)
-   Fixing era5 new version
-   Adding era5 extdata
-   Compiling climate vignette

# rcontroll 0.1.0.9057

-   `dos2unix` whole files
-   add `inmemory` option to load simulation(s) results
-   check consistency between `Niter` (global parameter) & `iter_pointcloud_generation` (lidar parameters)
-   checked url in documents

# rcontroll 0.1.0.9056

-   Add compilation configure files with gsl-config and download on Wondows OS (configure/configure.win, makevars.in, cleanup/cleanup)
-   Add chmod +x to configure & cleanup ex: `git update-index --chmod=+x configure`
-   Add Rseed setup to connect set.seed with gsl seed for enhanced reproductibility
-   Set hack to simulate at t = 0 lidar
-   remove license from build
-   update GA check
-   remove GA covr
-   update description title
-   code cleaning with lintr::lint_package & styler::style_pkg

# rcontroll 0.1.0.9055

-   LICENSE.md

# rcontroll 0.1.0.9054

-   lidr figure, updated README & doc, updated version

# rcontroll 0.1.0.9053

-   Fabian TROLL v1.3.7 fixes las closing, no las automatic creation, leafflush bug
-   Fixing the NULL character to "" for TROLL cpp

# rcontroll 0.1.0.9052

-   lidar backend:
-   las attribute as list(`lidR::LAS`) for trollsim & trollstack
-   lidR in DESCRIPTION
-   get_chm methods
-   print methods
-   autoplot methods
-   load_output and load_stack

# rcontroll 0.1.0.9051

-   Guillaume cleaned frontend for lidar

# rcontroll 0.1.0.9050

-   Update TROLL to 3.1.6 & add lidar generation parameters

# rcontroll 0.1.0.9049

-   fixed and & or operands in cpp for windows-latest (release)

# rcontroll 0.1.0.9048

-   methods `get_forest` & `update_parameters`

# rcontroll 0.1.0.9047

-   `autogif` v1

# rcontroll 0.1.0.9046

-   TROLL 1.3.3, `TROLL.version()` & `autogif` begins

# rcontroll 0.1.0.9044

-   merge @gsalzet rcpp_gsl

# rcontroll 0.1.0.9043

-   Add import GSL and Add CI on GH Actions multi-arch

# rcontroll 0.1.0.9042

-   Add CI on GH Actions multi-arch

# rcontroll 0.1.0.9041

-   Add CI on GH Actions ubuntu alone

# rcontroll 0.1.0.9040

-   Add configure.win, cleanup.win and Makevars.win files

# rcontroll 0.1.0.9039

-   Change permission access of configure file

# rcontroll 0.1.0.9038

-   Update GH actions

# rcontroll 0.1.0.9037

-   add configure file to detect GSL install
-   reviewed english

# rcontroll 0.1.0.9036

-   `autoplot` v2

# rcontroll 0.1.0.9035

-   Fabian's cleaned CPP

# rcontroll 0.1.0.9034

-   using TROLL child for fake parralelisation
-   waiting for Fabian's cleaned CPP

# rcontroll 0.1.0.9033

-   fabain's neww cpp
-   pkgdown on gh-pages branch

# rcontroll 0.1.0.9032

-   pkgdown init

# rcontroll 0.1.0.9031

-   reviewed doc, vignettes, & README

# rcontroll 0.1.0.9030

-   fixed tests

# rcontroll 0.1.0.9029

-   reduced TROLLV3_output
-   fixed CRAN check
-   added CRAN comments

# rcontroll 0.1.0.9028

-   TROLLV3_output for exs and tests
-   autoplot upgraded
-   troll with fake parralelisation for R child runs of TROLL

# rcontroll 0.1.0.9027

-   test reprex, news to be filled

# rcontroll 0.1.0.9026

-   integration of TROLL main_v3.1_rcpp.cpp with corresponding new parameters
-   from data to be explored and values to be tested

# rcontroll 0.1.0.9025

-   doc & vignette

# rcontroll 0.1.0.9024

-   adding tests and fixing check

# rcontroll 0.1.0.9024

-   adding forest_path to work with FromData but is not correctly programmed in the cpp

# rcontroll 0.1.0.9023

-   cout and cerr to Rcout and Rcerr
-   adding a verbose to troll and stack

# rcontroll 0.1.0.9022

-   adding OUTPUT_reduced, FromData and NONRANDOM to general parameters with a lot of consequent changes
-   adding a thinning parameter
-   simplified vignette

# rcontroll 0.1.0.9021

-   simplifying trollsim and trollstack to one

# rcontroll 0.1.0.9020

-   seamless integration of trollCpp thanks to Rcpp !
-   updated troll.R & load_output
-   rm inst/troll & compile troll
-   rm climate365 & soil
-   vignette calibration & Schmitt2020
-   rm doc2word.sh

# rcontroll 0.1.0.9019

-   initiating all vignettes
-   doc2word.sh for sharing on gdrive
-   TROLL vignette

# rcontroll 0.1.0.9018

-   add progress bar in stack function with doSNOW package
-   R CMD check done: dev branch

# rcontroll 0.1.0.9017

-   corrected autoplot functions #11 #16
-   first attempt 1000 years vignette #13

# rcontroll 0.1.0.9016

-   generate_parameters #12

# rcontroll 0.1.0.9015

-   load_stack #9, print, show, summary stack #10, autoplot.stack #16, is.stack

# rcontroll 0.1.0.9014

-   stack #8

# rcontroll 0.1.0.9013

-   trollstack #6

# rcontroll 0.1.0.9012

-   autoplot.trollsim #11

# rcontroll 0.1.0.9011

-   #2 trollsim:
    -   parameters as a named vector
    -   forest and random as parameters
    -   final_pattern
    -   architecture for stacks
-   #3 troll:
    -   work with all binaries
    -   forest and random parameters
    -   final_pattern
-   #4 load_output:
    -   parameters as a named vector
    -   forest and random as parameters
    -   final_pattern
    -   consolidated reduced outputs

# rcontroll 0.1.0.9010

-   compile_troll and unix binaries #1

# rcontroll 0.1.0.9009

-   troll and load_output for all trollsimclasses #3 & #5

# rcontroll 0.1.0.9008

-   trollsimclasses #2

# rcontroll 0.1.0.9007

-   TROLL binaries for windows #1

# rcontroll 0.1.0.9006

-   load_output read all, consolidated output for TROLL_full #5
-   plot_ecosystem base plot for TROLL_full #11
-   print, summary \# 10
-   troll binary path, tmp, unlink for TROLL_full #3
-   trollsim consolidated outputs for TROLL_full #2
-   zzz.R tmp
-   test-troll working
-   update workflow.Rmd

# rcontroll 0.1.0.9005

-   tidyverse style guide #14

# rcontroll 0.1.0.9004

-   TROLL binaries for unix #1

# rcontroll 0.1.0.9003

-   opened dev branch
-   opened documentation for data #10

# rcontroll 0.1.0.9002

-   opened old branch and cleaned main branch

# rcontroll 0.1.0.9001

-   relaunch of the package
=======
# rcontroll 0.1.0

- Initial CRAN release
>>>>>>> 977adf25
<|MERGE_RESOLUTION|>--- conflicted
+++ resolved
@@ -1,4 +1,3 @@
-<<<<<<< HEAD
 # rcontroll 0.1.0.9062
 
 -   fixes after CRAN 2nd submission (see cran-comments.md)
@@ -15,7 +14,6 @@
 
 -   clang support
 -   REMINDER use valgrind for segfault : R -d "valgrind -s" -e 'rcontroll::troll(name = "test",global = rcontroll::generate_parameters(cols = 100, rows = 100,iterperyear = 12, nbiter = 12 \* 1),species = rcontroll::TROLLv3_species,climate = rcontroll::TROLLv3_climatedaytime12,daily = rcontroll::TROLLv3_daytimevar,verbose = TRUE)'
->>>>>>> 251ca502da8c167be73d0b648030a1d44a12dd2a
 
 # rcontroll 0.1.0.9061
 
@@ -332,9 +330,4 @@
 
 # rcontroll 0.1.0.9001
 
--   relaunch of the package
-=======
-# rcontroll 0.1.0
-
-- Initial CRAN release
->>>>>>> 977adf25
+-   relaunch of the package